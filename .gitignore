--- conflicted
+++ resolved
@@ -23,9 +23,6 @@
 node_modules
 
 .report.json
-<<<<<<< HEAD
 .qodo
-=======
 # Local Netlify folder
-.netlify
->>>>>>> b7c9222f
+.netlify