from visivo.models.base.named_model import NamedModel
<<<<<<< HEAD
from .base.base_model import BaseModel
=======
from visivo.models.base.selector_model import SelectorModel
from .base.base_model import RefString
>>>>>>> f969a617
from .base.parent_model import ParentModel
from pydantic import Field
from typing import List, Optional
from enum import Enum
from .item import Item


class HeightEnum(str, Enum):
    compact = "compact"
    xsmall= "xsmall"
    small = "small"
    medium = "medium"
    large = "large"
    xlarge = "xlarge"
    xxlarge = 'xxlarge'


class Row(NamedModel, ParentModel):
<<<<<<< HEAD
    """
    Rows are the horizontal component of the dashboard grid and house 1 to many Items.
=======
>>>>>>> f969a617
    """
    Rows are the horizontal component of the dashboard grid and house 1 to many [Items](./Item/).

    !!! tip
        You can set the height of a row using the `height` attribute on a row
        
        ??? information "Row Height Options in Pixels"

<<<<<<< HEAD
=======
            | Height | Pixels |
            |------------|-------|
            | compact | wrapped |
            | xsmall | 128 |
            | small | 256 |
            | medium | 396 |
            | large | 512 |
            | xlarge | 768 |
            | xxlarge | 1024 |
    """

>>>>>>> f969a617
    height: HeightEnum = Field(
        HeightEnum.medium, description="Sets the height of the row."
    )
    items: List[Item] = Field(
        None,
        description="A list of items containing tables, charts or markdown. Items are placed in the row in the order that they are listed from left to right.",
    )

    def child_items(self):
        return self.items<|MERGE_RESOLUTION|>--- conflicted
+++ resolved
@@ -1,10 +1,7 @@
 from visivo.models.base.named_model import NamedModel
-<<<<<<< HEAD
-from .base.base_model import BaseModel
-=======
+from visivo.models.base.named_model import NamedModel
 from visivo.models.base.selector_model import SelectorModel
 from .base.base_model import RefString
->>>>>>> f969a617
 from .base.parent_model import ParentModel
 from pydantic import Field
 from typing import List, Optional
@@ -23,11 +20,6 @@
 
 
 class Row(NamedModel, ParentModel):
-<<<<<<< HEAD
-    """
-    Rows are the horizontal component of the dashboard grid and house 1 to many Items.
-=======
->>>>>>> f969a617
     """
     Rows are the horizontal component of the dashboard grid and house 1 to many [Items](./Item/).
 
@@ -36,8 +28,6 @@
         
         ??? information "Row Height Options in Pixels"
 
-<<<<<<< HEAD
-=======
             | Height | Pixels |
             |------------|-------|
             | compact | wrapped |
@@ -49,7 +39,6 @@
             | xxlarge | 1024 |
     """
 
->>>>>>> f969a617
     height: HeightEnum = Field(
         HeightEnum.medium, description="Sets the height of the row."
     )
