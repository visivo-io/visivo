from pydantic import (
    Field,
    StringConstraints,
    Discriminator,
    Tag,
    BaseModel as PydanticBaseModel,
    ConfigDict,
)
from typing_extensions import Annotated
<<<<<<< HEAD
from typing import Optional, Union, NewType
=======
from typing import Any, Optional, Union, NewType
>>>>>>> f969a617
import re

REF_REGEX = r"^ref\(\s*(?P<ref_name>[a-zA-Z0-9\s'\"\-_]+)\)$"
STATEMENT_REGEX = r"^\s*query\(\s*(?P<query_statement>.+)\)\s*$|^\s*column\(\s*(?P<column_name>.+)\)(?:\[(?:-?\d*:-?\d+|-?\d+:-?\d*|:-?\d+|-?\d+:)\])?\s*$"
INDEXED_STATEMENT_REGEX = r"^\s*column\(\s*(?P<column_name>.+)\)\[(-?\d*)\]\s*$"

RefString = NewType(
    "RefString",
    Annotated[Annotated[str, StringConstraints(pattern=REF_REGEX)], Tag("Ref")],
)


def generate_ref_field(class_to_discriminate):
    return NewType(
        class_to_discriminate.__name__,
        Annotated[
            Union[
                RefString,
                Annotated[class_to_discriminate, Tag(class_to_discriminate.__name__)],
            ],
            Discriminator(ModelStrDiscriminator(class_to_discriminate)),
        ],
    )


class ModelStrDiscriminator:
    def __init__(self, class_to_discriminate):
        self.class_name = class_to_discriminate.__name__

    def __name__(self):
        return self.class_name

    def __call__(self, value):
        if isinstance(value, str):
            return "Ref"
        if isinstance(value, (dict, BaseModel)):
            return self.class_name
        else:
            return None


class BaseModel(PydanticBaseModel):
    model_config = ConfigDict(extra="forbid")

    path: Optional[str] = Field(None, description="A unique path to this object")

<<<<<<< HEAD
    def id(self):
        return self.path
=======
    def id(self):
        return self.path

    def id(self):
        if self.path:
            return self.path

        return (
            self.__class__.__name__
            + " - "
            + str(hash((type(self),) + tuple(self.__dict__.values())))
        )
>>>>>>> f969a617

    @classmethod
    def is_obj(cls, obj) -> bool:
        return not cls.is_ref(obj)

    @classmethod
    def is_ref(cls, obj) -> bool:
        return isinstance(obj, str) and re.search(REF_REGEX, obj)

    def __hash__(self):
        return hash(self.__str__())

    def __str__(self):
        if self.id() is None:
            return self.__class__.__name__
        return self.id()<|MERGE_RESOLUTION|>--- conflicted
+++ resolved
@@ -7,11 +7,7 @@
     ConfigDict,
 )
 from typing_extensions import Annotated
-<<<<<<< HEAD
 from typing import Optional, Union, NewType
-=======
-from typing import Any, Optional, Union, NewType
->>>>>>> f969a617
 import re
 
 REF_REGEX = r"^ref\(\s*(?P<ref_name>[a-zA-Z0-9\s'\"\-_]+)\)$"
@@ -58,10 +54,6 @@
 
     path: Optional[str] = Field(None, description="A unique path to this object")
 
-<<<<<<< HEAD
-    def id(self):
-        return self.path
-=======
     def id(self):
         return self.path
 
@@ -69,12 +61,7 @@
         if self.path:
             return self.path
 
-        return (
-            self.__class__.__name__
-            + " - "
-            + str(hash((type(self),) + tuple(self.__dict__.values())))
-        )
->>>>>>> f969a617
+        return self.path
 
     @classmethod
     def is_obj(cls, obj) -> bool:
