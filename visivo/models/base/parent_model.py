--- conflicted
+++ resolved
@@ -154,22 +154,12 @@
         return list(filter(name_match, objects))
 
     def show_dag(self, dag=None):
-<<<<<<< HEAD
         dag = self.dag()
 
         import plotly.graph_objects as go
         from networkx import random_layout
 
         pos = random_layout(dag)
-=======
-        if dag is None:
-            dag = self.dag()
-
-        import plotly.graph_objects as go
-        from networkx import shell_layout
-
-        pos = shell_layout(dag)
->>>>>>> f969a617
         edge_x = []
         edge_y = []
         edge_annotations = []
@@ -195,26 +185,16 @@
                     yref="y",
                     showarrow=True,
                     arrowhead=2,
-<<<<<<< HEAD
                     arrowsize=1,
                     arrowwidth=1,
                     arrowcolor="#888",
-=======
-                    arrowsize=2,
-                    arrowwidth=1,
-                    arrowcolor="#333",
->>>>>>> f969a617
                 )
             )
 
         edge_trace = go.Scatter(
             x=edge_x,
             y=edge_y,
-<<<<<<< HEAD
             line=dict(width=0.5, color="#888"),
-=======
-            line=dict(width=0.5, color="#333"),
->>>>>>> f969a617
             hoverinfo="none",
             mode="lines",
         )
@@ -237,11 +217,7 @@
             marker=dict(
                 showscale=True,
                 colorscale="YlGnBu",
-<<<<<<< HEAD
                 size=10,
-=======
-                size=30,
->>>>>>> f969a617
                 colorbar=dict(
                     thickness=15,
                     title="Node Connections",
