<<<<<<< HEAD
from typing import Literal, Optional, List, Any, Dict
=======
from pathlib import Path
from typing import Literal, Optional, List, Any
>>>>>>> 7d29e1ef
from visivo.models.base.base_model import BaseModel
from visivo.models.sources.sqlalchemy_source import SqlalchemySource
from pydantic import Field, PrivateAttr
import click
from sqlalchemy import create_engine, event
from sqlalchemy.pool import NullPool
from visivo.logger.logger import Logger
from threading import Lock
from datetime import datetime, date, time
from decimal import Decimal

attach_function_lock = Lock()

DuckdbType = Literal["duckdb"]


class DuckdbAttachment(BaseModel):
    schema_name: str = Field("Name of the schema to attach the source under.")
    source: "DuckdbSource" = Field(
        None,
        description="Local Duckdb database source to attach in the connection that will be available in the base SQL query.",
    )


class DuckdbSource(SqlalchemySource):
    # Cache both read-only and read-write engines
    _read_only_engine: Any = PrivateAttr(default=None)
    """
    DuckdbSources hold the connection information to DuckDB data sources.

    !!! example

        === "Simple"

            ``` yaml
                sources:
                  - name: duckdb_source
                    type: duckdb
                    database: local/file/database.db
                    connection_pool_size: 2
            ```

    !!! note

        Recommended environment variable use is covered in the [sources overview.](/topics/sources/)
    """

    type: DuckdbType
    connection_pool_size: Optional[int] = Field(
        1, description="The pool size that is used for this connection."
    )
    attach: Optional[List[DuckdbAttachment]] = Field(
        None,
        description="List of other local Duckdb database sources to attach in the connection that will be available in the base SQL query.",
    )

    def get_engine(self, read_only: bool = False):
        """Get engine with proper read_only support for DuckDB."""
        if read_only:
            if not self._read_only_engine:
                Logger.instance().debug(f"Creating read-only engine for Source: {self.name}")
                self._read_only_engine = create_engine(
                    self.url(), poolclass=NullPool, connect_args={"read_only": True}
                )

                @event.listens_for(self._read_only_engine, "connect")
                def connect_readonly(dbapi_connection, connection_record):
                    if self.after_connect:
                        cursor_obj = dbapi_connection.cursor()
                        cursor_obj.execute(self.after_connect)
                        cursor_obj.close()

            return self._read_only_engine
        else:
            # Create read-write engine with proper connection args
            if not self._engine:
                Logger.instance().debug(f"Creating read-write engine for Source: {self.name}")
                self._engine = create_engine(
                    self.url(), poolclass=NullPool, connect_args={"read_only": False}
                )

                @event.listens_for(self._engine, "connect")
                def connect_readwrite(dbapi_connection, connection_record):
                    if self.after_connect:
                        cursor_obj = dbapi_connection.cursor()
                        cursor_obj.execute(self.after_connect)
                        cursor_obj.close()

            return self._engine

    def safe_attach(self, connection, db_path, alias):
        with attach_function_lock:
            result = connection.execute(
                """
                SELECT count(*) as cnt
                FROM pragma_database_list
                WHERE name = ?
            """,
                [alias],
            ).fetchone()

            if result[0] == 0:
                connection.execute(f"ATTACH '{db_path}' AS {alias};")
                return True
            return False

    # Usage
    def get_connection(self, read_only: bool = False, working_dir=None):
        """Return a DuckDBPyConnection using direct DuckDB connection with proper read_only support."""
        try:
            import duckdb
            import os

            Logger.instance().debug(f"Getting connection for {self.name}, read_only={read_only}")

            if working_dir:
                self.database = str(working_dir / Path(self.database))

            # Ensure database file exists for write operations
            if not read_only and not os.path.exists(self.database):
                Logger.instance().debug(
                    f"Database file {self.database} does not exist, creating it"
                )
                os.makedirs(os.path.dirname(self.database), exist_ok=True)
                # Create the database file
                temp_conn = duckdb.connect(self.database)
                temp_conn.close()

            # Connect directly to DuckDB with proper read_only flag
            Logger.instance().debug(f"Connecting to {self.database} with read_only={read_only}")
            connection = duckdb.connect(self.database, read_only=read_only)
            Logger.instance().debug(f"Direct DuckDB connection established for {self.name}")

            # Execute after_connect if specified
            if self.after_connect:
                connection.execute(self.after_connect)

            if self.attach:
                for attachment in self.attach:
                    if self.safe_attach(
                        connection, attachment.source.database, attachment.schema_name
                    ):
                        Logger.instance().debug(f"Database {attachment.schema_name} attached")
                    else:
                        Logger.instance().debug(
                            f"Database {attachment.schema_name} already attached"
                        )
            return connection
        except Exception as err:
            raise click.ClickException(
                f"Error connecting to source '{self.name}'. Ensure the database exists and the connection properties are correct. Full Error: {str(err)}"
            )

    def get_dialect(self):
        return "duckdb"

    def read_sql(self, query: str, **kwargs):
        working_dir = kwargs.get("working_dir")
        try:
            with self.connect(read_only=True, working_dir=working_dir) as connection:
                # Execute query and get raw results
                result = connection.execute(query)

                # Get column names
                columns = [desc[0] for desc in result.description] if result.description else []

                # Fetch all rows
                rows = result.fetchall()

                # Convert to list of dictionaries
                data = []
                for row in rows:
                    row_dict = {}
                    for i, col in enumerate(columns):
                        row_dict[col] = row[i]
                    data.append(row_dict)

                return data
        except Exception as err:
            raise click.ClickException(f"Error executing query on source '{self.name}': {str(err)}")

    def connect(self, read_only: bool = False, working_dir: str = None):
        """Create a context manager for DuckDB connections."""
        return DuckDBConnection(source=self, read_only=read_only, working_dir=working_dir)

    def connect_args(self):
        """Override to provide DuckDB-specific connection arguments for the default engine."""
        # The default cached engine (via super().get_engine()) is read-write
        # Read-only connections use a separate cached engine
        return {}

    def list_databases(self):
        """Return list of databases for DuckDB (includes attached databases)."""
        try:
            with self.connect(read_only=True) as connection:
                rows = connection.execute("PRAGMA database_list").fetchall()
                databases = []

                # DuckDB returns: (sequence_num, db_name, file_path)
                # For DuckDB, we always return 'main' as the primary database name
                # This provides consistency and avoids exposing file paths in the UI

                Logger.instance().debug(f"DuckDB PRAGMA database_list result: {rows}")

                # Always add 'main' for the primary database
                databases.append("main")

                # Add any attached databases (excluding temp/system)
                for row in rows:
                    db_name = row[1]
                    if db_name not in ["temp", "system", "main"] and row[2]:
                        # For attached databases, use their actual names
                        databases.append(db_name)

                Logger.instance().debug(f"DuckDB list_databases returning: {databases}")
                return databases
        except Exception as e:
            # Re-raise to allow proper error handling in UI
            raise e

    def dispose_engines(self):
        """Dispose of cached engines to release database locks."""
        if self._read_only_engine:
            self._read_only_engine.dispose()
            self._read_only_engine = None
        if self._engine:
            self._engine.dispose()
            self._engine = None

    def __del__(self):
        """Ensure engines are disposed when source is destroyed."""
        try:
            self.dispose_engines()
        except Exception:
            # Ignore errors during cleanup
            pass

    @classmethod
    def create_empty_database(cls, database_path: str):
        """Create an empty DuckDB database file."""
        import duckdb
        import os

        # Ensure directory exists
        os.makedirs(os.path.dirname(database_path), exist_ok=True)

        # Remove file if it exists (in case it's an invalid empty file)
        if os.path.exists(database_path):
            os.unlink(database_path)

        # Create empty database
        conn = duckdb.connect(database_path)
        conn.close()

    def get_model_schema(self, model_sql: str = None, table_name: str = None) -> Dict[str, str]:
        """Extract column metadata from a model's SQL or table using native DuckDB connection.

        This implementation uses native DuckDB connections that don't need text() wrapper.
        """
        if not model_sql and not table_name:
            raise ValueError("Either model_sql or table_name must be provided")

        # Build the query to get schema
        if model_sql:
            schema_query = f"SELECT * FROM ({model_sql}) AS subquery LIMIT 0"
        else:
            schema_query = f"SELECT * FROM {table_name} LIMIT 0"

        column_info = {}

        try:
            # First try with LIMIT 0 to get schema without data
            # Use read_only connection to avoid conflicts
            with self.connect(read_only=True) as connection:
                # DuckDB native connections don't use text() wrapper
                result = connection.execute(schema_query)

                # Get column names and types from result metadata
                if result.description:
                    for column in result.description:
                        column_name = column[0]
                        # DuckDB provides type information in description
                        if len(column) > 1 and column[1] is not None:
                            column_info[column_name] = str(column[1])
                        else:
                            column_info[column_name] = None  # Will need type inference

            # Check if we need to infer types (if any are None)
            if any(t is None for t in column_info.values()):
                raise Exception("Need type inference")

        except Exception:
            # If LIMIT 0 doesn't work or types are None, try with LIMIT 10 to infer types
            try:
                if model_sql:
                    schema_query_with_data = f"SELECT * FROM ({model_sql}) AS subquery LIMIT 10"
                else:
                    schema_query_with_data = f"SELECT * FROM {table_name} LIMIT 10"

                with self.connect(read_only=True) as connection:
                    # DuckDB native connections don't use text() wrapper
                    result = connection.execute(schema_query_with_data)

                    # Get column names from result
                    columns = [desc[0] for desc in result.description] if result.description else []
                    rows = result.fetchall()

                # Infer types from the data
                for col_idx, col_name in enumerate(columns):
                    # Sample values from the column
                    values = [row[col_idx] for row in rows if row[col_idx] is not None]

                    if not values:
                        column_info[col_name] = "UNKNOWN"
                        continue

                    # Infer type from non-null values using Python types
                    sample_value = values[0]

                    # Check Python types in order of specificity
                    # Note: bool must be checked before int since bool is a subclass of int
                    if isinstance(sample_value, bool):
                        column_info[col_name] = "BOOLEAN"
                    elif isinstance(sample_value, datetime):
                        column_info[col_name] = "TIMESTAMP"
                    elif isinstance(sample_value, date):
                        column_info[col_name] = "DATE"
                    elif isinstance(sample_value, time):
                        column_info[col_name] = "TIME"
                    elif isinstance(sample_value, Decimal):
                        column_info[col_name] = "DECIMAL"
                    elif isinstance(sample_value, int):
                        column_info[col_name] = "INTEGER"
                    elif isinstance(sample_value, float):
                        column_info[col_name] = "NUMERIC"
                    elif isinstance(sample_value, str):
                        column_info[col_name] = "VARCHAR"
                    elif isinstance(sample_value, bytes):
                        column_info[col_name] = "BINARY"
                    else:
                        # Fallback for unknown types
                        column_info[col_name] = str(type(sample_value).__name__).upper()

            except Exception as e:
                Logger.instance().debug(f"Could not extract schema: {str(e)}")
                column_info = {}

        return column_info


class DuckDBConnection:
    def __init__(self, source: DuckdbSource, read_only: bool = False, **kwargs):
        self.source = source
        self.conn = None
        self.read_only = read_only
        self.working_dir = kwargs.get("working_dir")

    def __enter__(self):
        self.conn = self.source.get_connection(
            read_only=self.read_only, working_dir=self.working_dir
        )
        return self.conn

    def __exit__(self, exc_type, exc_val, exc_tb):
        if self.conn:
            self.conn.close()
            self.conn = None
        # Return None to propagate any exceptions
        return None<|MERGE_RESOLUTION|>--- conflicted
+++ resolved
@@ -1,9 +1,5 @@
-<<<<<<< HEAD
+from pathlib import Path
 from typing import Literal, Optional, List, Any, Dict
-=======
-from pathlib import Path
-from typing import Literal, Optional, List, Any
->>>>>>> 7d29e1ef
 from visivo.models.base.base_model import BaseModel
 from visivo.models.sources.sqlalchemy_source import SqlalchemySource
 from pydantic import Field, PrivateAttr
