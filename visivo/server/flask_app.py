import re
import os
import json
from flask import Flask, send_from_directory, request, jsonify, Response, send_file
import datetime
from visivo.parsers.serializer import Serializer
from visivo.utils import VIEWER_PATH, SCHEMA_FILE
from visivo.logging.logger import Logger
from visivo.server.project_writer import ProjectWriter
from visivo.server.repositories.worksheet_repository import WorksheetRepository


class FlaskApp:
    def __init__(self, output_dir, dag_filter, project):
        self.app = Flask(
            __name__,
            static_folder=output_dir,
            static_url_path="/data",
        )

        self._project_json = (
            Serializer(project=project).dereference().model_dump_json(exclude_none=True)
        )
        self._project = project

        self.app.config["SEND_FILE_MAX_AGE_DEFAULT"] = 0
        self.worksheet_repo = WorksheetRepository(
            os.path.join(output_dir, "worksheets.db")
        )

        @self.app.route("/data/<trace_name>/data.json")
        def serve_trace_data(trace_name):
            try:
                trace_dir = os.path.join(output_dir, "traces", trace_name)
                if not os.path.exists(trace_dir):
                    return (
                        jsonify(
                            {"message": f"Trace directory not found: {trace_name}"}
                        ),
                        404,
                    )
                return send_from_directory(trace_dir, "data.json")
            except Exception as e:
                Logger.instance().error(f"Error serving trace data: {str(e)}")
                return jsonify({"message": str(e)}), 500

        @self.app.route("/data/explorer.json")
        def explorer():
            if os.path.exists(f"{output_dir}/explorer.json"):
                with open(f"{output_dir}/explorer.json", "r") as f:
                    return json.load(f)
            else:
                return json.dumps({})

        @self.app.route("/data/schema.json")
        def schema():
            if os.path.exists(SCHEMA_FILE):
                return send_file(SCHEMA_FILE)
            else:
                return (
                    jsonify({"message": f"Schema file not found: {SCHEMA_FILE}"}),
                    404,
                )
<<<<<<< HEAD
        
    @app.route("/api/project/named_children", methods = ["GET"])
    def named_children():
        named_children = project.named_child_nodes()
        if named_children:
            return jsonify(named_children)
        else:
            return jsonify({})
        
    @app.route("/api/project/write_changes", methods = ["POST"])
    def write_changes():
        
        data = request.get_json()
        if not data:
            return jsonify({"message": "No data provided"}), 400
        project_writer = ProjectWriter(data)
        try:
            project_writer.update_file_contents()
            if os.environ.get("DEBUG"):
                Logger.instance().info(f"Made Updates to File Contents")
            project_writer.write()
            if os.environ.get("DEBUG"):
                Logger.instance().info(f"Wrote Changes to Files")
            return jsonify({"message": "Changes written successfully"}), 200
        except Exception as e:
            Logger.instance().error(f"Error writing changes: {str(e)}")
            return jsonify({"message": str(e)}), 500
    

    @app.route("/api/query/<project_id>", methods=["POST"])
    def execute_query(project_id):
        try:
            data = request.get_json()
            if not data or "query" not in data:
                return jsonify({"message": "No query provided"}), 400

            query = data["query"]
            source_name = data.get("source")
            worksheet_id = data.get("worksheet_id")  # New: Get worksheet_id if provided

            # Get the appropriate source based on the request
            source = None
            if source_name:
                source = next(
                    (s for s in project.sources if s.name == source_name), None
                )
=======
>>>>>>> 73638866

        @self.app.route("/api/project/named_children", methods=["GET"])
        def named_children():
            named_children = self._project.named_child_nodes()
            if named_children:
                return jsonify(named_children)
            else:
                return jsonify({})

        @self.app.route("/api/project/write_changes", methods=["POST"])
        def write_changes():
            from time import sleep

            data = request.get_json()
            if not data:
                return jsonify({"message": "No data provided"}), 400
            sleep(3)
            return jsonify({"message": "Changes written successfully"}), 200

        @self.app.route("/api/query/<project_id>", methods=["POST"])
        def execute_query(project_id):
            try:
                data = request.get_json()
                if not data or "query" not in data:
                    return jsonify({"message": "No query provided"}), 400

                query = data["query"]
                source_name = data.get("source")
                worksheet_id = data.get(
                    "worksheet_id"
                )  # New: Get worksheet_id if provided

                # Get the appropriate source based on the request
                source = None
                if source_name:
                    source = next(
                        (s for s in self._project.sources if s.name == source_name),
                        None,
                    )

                if (
                    not source
                    and self._project.defaults
                    and self._project.defaults.source_name
                ):
                    source = next(
                        (
                            s
                            for s in self._project.sources
                            if s.name == self._project.defaults.source_name
                        ),
                        None,
                    )

                if not source and self._project.sources:
                    source = self._project.sources[0]

                if not source:
                    return jsonify({"message": "No source configured"}), 400

                Logger.instance().info(f"Executing query with source: {source.name}")

                # Execute the query using read_sql
                result = source.read_sql(query)

                # Transform the result into the expected format
                if result is None or result.empty:
                    response_data = {"columns": [], "rows": []}
                else:
                    response_data = {
                        "columns": list(result.columns),
                        "rows": result.to_dict("records"),
                    }

                # If worksheet_id is provided, save the results
                if worksheet_id:
                    query_stats = {
                        "timestamp": datetime.datetime.utcnow().isoformat(),
                        "source": source.name,
                    }
                    self.worksheet_repo.save_results(
                        worksheet_id, json.dumps(response_data), json.dumps(query_stats)
                    )

                return jsonify(response_data), 200

            except Exception as e:
                Logger.instance().error(f"Query execution error: {str(e)}")
                return jsonify({"message": str(e)}), 500

        @self.app.route("/api/trace/<trace_name>/query", methods=["GET"])
        def get_trace_query(trace_name):
            try:
                query_file_path = f"{output_dir}/traces/{trace_name}/query.sql"
                if not os.path.exists(query_file_path):
                    return (
                        jsonify(
                            {"message": f"Query file not found for trace: {trace_name}"}
                        ),
                        404,
                    )

                with open(query_file_path, "r") as f:
                    query_contents = f.read()

                return jsonify({"query": query_contents}), 200
            except Exception as e:
                Logger.instance().error(f"Error reading trace query: {str(e)}")
                return jsonify({"message": str(e)}), 500

        @self.app.route("/data/error.json")
        def error():
            if os.path.exists(f"{output_dir}/error.json"):
                with open(f"{output_dir}/error.json", "r") as error_file:
                    return error_file.read()
            else:
                return json.dumps({})

        @self.app.route("/data/project.json")
        def projects():
            return {
                "id": "id",
                "project_json": json.loads(self._project_json),
                "created_at": datetime.datetime.now().isoformat(),
            }

        @self.app.route("/data/project_history.json")
        def project_history():
            return [
                {
                    "id": "id",
                    "created_at": datetime.datetime.now().isoformat(),
                }
            ]

        @self.app.route("/data/dag.json")
        def dag():
            with open(f"{output_dir}/dag.json", "r") as f:
                dag_json = json.load(f)
                return dag_json

        @self.app.route("/", defaults={"path": "index.html"})
        @self.app.route("/<path:path>")
        def viewer_file(path):
            regex = r"\S*(\.png|\.ico|\.js|\.css|\.webmanifest|\.js\.map|\.css\.map)$"
            if re.match(regex, path):
                return send_from_directory(VIEWER_PATH, path)

            # For HTML responses, read the file and inject our scripts
            with open(os.path.join(VIEWER_PATH, "index.html"), "r") as f:
                html = f.read()

            # Add socket.io client and our hot reload script
            scripts = """
                <script src="https://cdnjs.cloudflare.com/ajax/libs/socket.io/4.0.1/socket.io.js"></script>
                <script src="/hot-reload.js"></script>
            """
            html = html.replace("</head>", f"{scripts}</head>")

            return html

        @self.app.route("/data/dashboards/<dashboard_name_hash>.png")
        def get_thumbnail(dashboard_name_hash):
            try:
                # Since static_url_path="/data" maps to output_dir, we can use send_from_directory with output_dir
                thumbnail_path = os.path.join(
                    "dashboards", f"{dashboard_name_hash}.png"
                )
                if not os.path.exists(os.path.join(output_dir, thumbnail_path)):
                    Logger.instance().debug(
                        f"Thumbnail not found at path: {thumbnail_path}"
                    )
                    return Response(status=404)

                return send_from_directory(output_dir, thumbnail_path)
            except Exception as e:
                Logger.instance().error(f"Error retrieving thumbnail: {str(e)}")
                return jsonify({"message": str(e)}), 500

        @self.app.route("/api/worksheet", methods=["GET"])
        def list_worksheets():
            """List all worksheets."""
            try:
                worksheets = self.worksheet_repo.list_worksheets()
                return jsonify(worksheets)
            except Exception as e:
                Logger.instance().error(f"Error listing worksheets: {str(e)}")
                return jsonify({"message": str(e)}), 500

        @self.app.route("/api/worksheet/<worksheet_id>", methods=["GET"])
        def get_worksheet(worksheet_id):
            """Get a specific worksheet."""
            try:
                worksheet = self.worksheet_repo.get_worksheet(worksheet_id)
                if worksheet is None:
                    return jsonify({"message": "Worksheet not found"}), 404
                return jsonify(worksheet)
            except Exception as e:
                Logger.instance().error(f"Error getting worksheet: {str(e)}")
                return jsonify({"message": str(e)}), 500

        @self.app.route("/api/worksheet", methods=["POST"])
        def create_worksheet():
            """Create a new worksheet."""
            try:
                data = request.get_json()
                if not data or "name" not in data:
                    return jsonify({"message": "Name is required"}), 400

                result = self.worksheet_repo.create_worksheet(
                    name=data["name"],
                    query=data.get("query", ""),
                    selected_source=data.get("selected_source"),
                )
                return jsonify(result), 201
            except Exception as e:
                Logger.instance().error(f"Error creating worksheet: {str(e)}")
                return jsonify({"message": str(e)}), 500

        @self.app.route("/api/worksheet/<worksheet_id>", methods=["PUT"])
        def update_worksheet(worksheet_id):
            """Update a worksheet."""
            try:
                data = request.get_json()
                if not data:
                    return jsonify({"message": "No update data provided"}), 400

                success = self.worksheet_repo.update_worksheet(worksheet_id, data)
                if not success:
                    return jsonify({"message": "Worksheet not found"}), 404

                return jsonify({"message": "Worksheet updated successfully"})
            except Exception as e:
                Logger.instance().error(f"Error updating worksheet: {str(e)}")
                return jsonify({"message": str(e)}), 500

        @self.app.route("/api/worksheet/<worksheet_id>", methods=["DELETE"])
        def delete_worksheet(worksheet_id):
            """Delete a worksheet."""
            try:
                success = self.worksheet_repo.delete_worksheet(worksheet_id)
                if not success:
                    return jsonify({"message": "Worksheet not found"}), 404
                return jsonify({"message": "Worksheet deleted successfully"})
            except Exception as e:
                Logger.instance().error(f"Error deleting worksheet: {str(e)}")
                return jsonify({"message": str(e)}), 500

        @self.app.route("/api/worksheet/session", methods=["GET"])
        def get_session_state():
            """Get the current session state."""
            try:
                worksheets = self.worksheet_repo.list_worksheets()
                return jsonify([w["session_state"] for w in worksheets])
            except Exception as e:
                Logger.instance().error(f"Error getting session state: {str(e)}")
                return jsonify({"message": str(e)}), 500

        @self.app.route("/api/worksheet/session", methods=["PUT"])
        def update_session_state():
            """Update the session state."""
            try:
                data = request.get_json()
                if not isinstance(data, list):
                    return jsonify({"message": "Expected array of session states"}), 400

                success = self.worksheet_repo.update_session_states(data)
                if not success:
                    return jsonify({"message": "Failed to update session state"}), 500

                return jsonify({"message": "Session state updated successfully"})
            except Exception as e:
                Logger.instance().error(f"Error updating session state: {str(e)}")
                return jsonify({"message": str(e)}), 500

    @property
    def project(self):
        return self._project

    @project.setter
    def project(self, value):
        self._project_json = (
            Serializer(project=value).dereference().model_dump_json(exclude_none=True)
        )
        self._project = value<|MERGE_RESOLUTION|>--- conflicted
+++ resolved
@@ -61,55 +61,6 @@
                     jsonify({"message": f"Schema file not found: {SCHEMA_FILE}"}),
                     404,
                 )
-<<<<<<< HEAD
-        
-    @app.route("/api/project/named_children", methods = ["GET"])
-    def named_children():
-        named_children = project.named_child_nodes()
-        if named_children:
-            return jsonify(named_children)
-        else:
-            return jsonify({})
-        
-    @app.route("/api/project/write_changes", methods = ["POST"])
-    def write_changes():
-        
-        data = request.get_json()
-        if not data:
-            return jsonify({"message": "No data provided"}), 400
-        project_writer = ProjectWriter(data)
-        try:
-            project_writer.update_file_contents()
-            if os.environ.get("DEBUG"):
-                Logger.instance().info(f"Made Updates to File Contents")
-            project_writer.write()
-            if os.environ.get("DEBUG"):
-                Logger.instance().info(f"Wrote Changes to Files")
-            return jsonify({"message": "Changes written successfully"}), 200
-        except Exception as e:
-            Logger.instance().error(f"Error writing changes: {str(e)}")
-            return jsonify({"message": str(e)}), 500
-    
-
-    @app.route("/api/query/<project_id>", methods=["POST"])
-    def execute_query(project_id):
-        try:
-            data = request.get_json()
-            if not data or "query" not in data:
-                return jsonify({"message": "No query provided"}), 400
-
-            query = data["query"]
-            source_name = data.get("source")
-            worksheet_id = data.get("worksheet_id")  # New: Get worksheet_id if provided
-
-            # Get the appropriate source based on the request
-            source = None
-            if source_name:
-                source = next(
-                    (s for s in project.sources if s.name == source_name), None
-                )
-=======
->>>>>>> 73638866
 
         @self.app.route("/api/project/named_children", methods=["GET"])
         def named_children():
