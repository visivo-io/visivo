--- conflicted
+++ resolved
@@ -135,9 +135,6 @@
             else:
                 return jsonify({})
 
-<<<<<<< HEAD
-        @self.app.route("/api/project/write_changes/", methods=["POST"])
-=======
         @self.app.route("/api/project/sources_metadata", methods=["GET"])
         def sources_metadata():
             try:
@@ -251,8 +248,7 @@
                 Logger.instance().error(f"Error listing columns: {str(e)}")
                 return jsonify({"message": str(e)}), 500
 
-        @self.app.route("/api/project/write_changes", methods=["POST"])
->>>>>>> f7f41ef3
+        @self.app.route("/api/project/write_changes/", methods=["POST"])
         def write_changes():
 
             data = request.get_json()
