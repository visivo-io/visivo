--- conflicted
+++ resolved
@@ -58,14 +58,8 @@
         self.server_thread = None
         self.stop_event = Event()
         self.socketio = SocketIO(self.app, cors_allowed_origins="*")
-<<<<<<< HEAD
         
         if not os.environ.get('DEBUG'):
-=======
-
-        # Configure Flask logging based on STACKTRACE
-        if not os.environ.get("STACKTRACE"):
->>>>>>> 03d7c5b4
             # Suppress Flask logging
             log = logging.getLogger("werkzeug")
             log.setLevel(logging.ERROR)
