import click

<<<<<<< HEAD
from .options import name_filter, output_dir, working_dir, target, port
=======
from .options import output_dir, working_dir, target, port, threads
>>>>>>> 79770529


@click.command()
@target
@working_dir
@output_dir
@name_filter
@port
<<<<<<< HEAD
def serve(output_dir, working_dir, target, port, name_filter):
=======
@threads
def serve(output_dir, working_dir, target, port, threads):
>>>>>>> 79770529
    """
    Enables fast local development by spinning up a localhost server to run and view your project locally. Visivo will automatically refresh your project and re-run traces that have changed when you make updates to project files.
    """
    from visivo.commands.serve_phase import serve_phase
    from visivo.logging.logger import Logger

    server = serve_phase(
        output_dir=output_dir,
        working_dir=working_dir,
        default_target=target,
<<<<<<< HEAD
        name_filter=name_filter,
=======
        threads=threads,
>>>>>>> 79770529
    )
    Logger.instance().debug(f"Serving project at http://localhost:{port}")
    server.serve(host="0.0.0.0", port=port)<|MERGE_RESOLUTION|>--- conflicted
+++ resolved
@@ -1,10 +1,6 @@
 import click
 
-<<<<<<< HEAD
-from .options import name_filter, output_dir, working_dir, target, port
-=======
-from .options import output_dir, working_dir, target, port, threads
->>>>>>> 79770529
+from .options import name_filter, output_dir, working_dir, target, port, threads
 
 
 @click.command()
@@ -13,12 +9,8 @@
 @output_dir
 @name_filter
 @port
-<<<<<<< HEAD
-def serve(output_dir, working_dir, target, port, name_filter):
-=======
-@threads
-def serve(output_dir, working_dir, target, port, threads):
->>>>>>> 79770529
+@theads
+def serve(output_dir, working_dir, target, port, name_filter, threads):
     """
     Enables fast local development by spinning up a localhost server to run and view your project locally. Visivo will automatically refresh your project and re-run traces that have changed when you make updates to project files.
     """
@@ -29,11 +21,8 @@
         output_dir=output_dir,
         working_dir=working_dir,
         default_target=target,
-<<<<<<< HEAD
         name_filter=name_filter,
-=======
         threads=threads,
->>>>>>> 79770529
     )
     Logger.instance().debug(f"Serving project at http://localhost:{port}")
     server.serve(host="0.0.0.0", port=port)