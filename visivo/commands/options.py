--- conflicted
+++ resolved
@@ -160,16 +160,6 @@
     return function
 
 
-<<<<<<< HEAD
-def deployment_root(function):
-    click.option(
-        "-dr",
-        "--deployment-root",
-        help="The root path to use for the dist. This is useful if you want to deploy to a subpath on a server.",
-        default=None,
-        required=False,
-    )(function)
-=======
 def new(function):
     function = click.option(
         "-n",
@@ -189,8 +179,16 @@
     function = click.argument(
         "project_dir",
         required=False,
-        type=click.Path(file_okay=False, dir_okay=True),
     )(function)
+    return function
 
->>>>>>> 51725448
+
+def deployment_root(function):
+    click.option(
+        "-dr",
+        "--deployment-root",
+        help="The root path to use for the dist. This is useful if you want to deploy to a subpath on a server.",
+        default=None,
+        required=False,
+    )(function)
     return function