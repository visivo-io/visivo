--- conflicted
+++ resolved
@@ -18,19 +18,7 @@
 @threads
 @dbt_profile
 @dbt_target
-<<<<<<< HEAD
-def run(
-    output_dir,
-    working_dir,
-    source,
-    name_filter,
-    threads,
-    dbt_profile,
-    dbt_target,
-):
-=======
-def run(output_dir, working_dir, source, dag_filter, threads, dbt_profile, dbt_target):
->>>>>>> 36f6631c
+(??)def run(output_dir, working_dir, source, name_filter, threads, dbt_profile, dbt_target):
     """
     Compiles the project and then runs the trace queries to fetch data to populate in the traces. Writes all data to the source directory.
     """
