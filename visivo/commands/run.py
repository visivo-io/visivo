--- conflicted
+++ resolved
@@ -1,28 +1,20 @@
 import click
-<<<<<<< HEAD
-from visivo.commands.options import output_dir, working_dir, target, name_filter
-=======
 from visivo.commands.options import (
     output_dir,
     working_dir,
     target,
-    trace_filter,
+    name_filter,
     threads,
 )
->>>>>>> 79770529
 
 
 @click.command()
 @target
 @working_dir
 @output_dir
-<<<<<<< HEAD
 @name_filter
-def run(output_dir, working_dir, target, name_filter):
-=======
 @threads
-def run(output_dir, working_dir, target, trace_filter, threads):
->>>>>>> 79770529
+def run(output_dir, working_dir, target, name_filter, threads):
     """
     Compiles the project and then runs the trace queries to fetch data to populate in the traces. Writes all data to the target directory.
     """
@@ -37,11 +29,7 @@
         default_target=target,
         output_dir=output_dir,
         working_dir=working_dir,
-<<<<<<< HEAD
         name_filter=name_filter,
-=======
-        trace_filter=trace_filter,
         threads=threads,
->>>>>>> 79770529
     )
     Logger.instance().success("Done")