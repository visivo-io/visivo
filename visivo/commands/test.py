--- conflicted
+++ resolved
@@ -1,21 +1,12 @@
 import click
-<<<<<<< HEAD
-from visivo.commands.options import output_dir, working_dir, target
-=======
-from visivo.commands.options import output_dir, working_dir, source, alert
->>>>>>> f969a617
+from visivo.commands.options import output_dir, working_dir, source
 
 
 @click.command()
 @source
 @working_dir
 @output_dir
-<<<<<<< HEAD
 def test(output_dir, working_dir, target):
-=======
-@alert
-def test(output_dir, working_dir, source, alert):
->>>>>>> f969a617
     """
     Enables testing trace values to ensure that the charts that are being produced have the characteristics that you would expect.
     """
