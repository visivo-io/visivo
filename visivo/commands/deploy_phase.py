from visivo.models.trace import Trace
import click
import requests
import json
import sys
import asyncio
import aiofiles
import httpx
import contextvars
from time import time
from tenacity import retry, stop_after_attempt, wait_fixed
from visivo.commands.utils import get_profile_file, get_profile_token
from visivo.discovery.discover import Discover
from visivo.logging.logger import Logger
from visivo.parsers.serializer import Serializer
from visivo.parsers.parser_factory import ParserFactory

# Limit concurrent uploads to avoid overloading the API
semaphore = asyncio.Semaphore(50)
attempt = contextvars.ContextVar("attempt")
MAX_ATTEMPTS = 3


@retry(stop=stop_after_attempt(MAX_ATTEMPTS), wait=wait_fixed(2))
async def upload_trace_data(trace, output_dir, form_headers, host, progress):
    """
    Asynchronously uploads trace data files.
    """
    attempt.set(attempt.get(0) + 1)
    async with semaphore:
        try:
            data_file = f"{output_dir}/{trace.name}/data.json"
            async with httpx.AsyncClient(timeout=60) as client:
                async with aiofiles.open(data_file, "rb") as f:
                    files = {
                        "file": (
                            f"{trace.name}.json",
                            await f.read(),
                            "application/json",
                        )
                    }
                    url = f"{host}/api/files/"
                    response = await client.post(url, files=files, headers=form_headers)
                    response.raise_for_status()
                    progress["completed"] += 1
                    Logger.instance().success(
                        f"\tTrace '{trace.name}' data uploaded [{progress['completed']}/{progress['total']}]"
                    )
                    return response.json()["id"]
        except httpx.HTTPStatusError as e:
            Logger.instance().error(
                f"\t[Attempt {attempt.get()}/{MAX_ATTEMPTS}] HTTP error while creating trace '{trace.name}': {repr(e)} - Response: {e.response.text}"
            )
            if attempt.get() == MAX_ATTEMPTS:
                progress["failed"].append(f"Data upload for '{trace.name}': {repr(e)}")
            raise
        except Exception as e:
            Logger.instance().error(
                f"\t[Attempt {attempt.get()}/{MAX_ATTEMPTS}] Failed to upload trace data for '{trace.name}': {repr(e)}"
            )
            if attempt.get() == MAX_ATTEMPTS:
                progress["failed"].append(f"Data upload for '{trace.name}': {repr(e)}")
            raise


@retry(stop=stop_after_attempt(MAX_ATTEMPTS), wait=wait_fixed(2))
async def create_trace_record(
    trace, project_id, data_file_id, json_headers, host, progress
):
    """
    Asynchronously creates a trace record on the server.
    """
    async with semaphore:
        try:
            body = {
                "name": trace.name,
                "project_id": project_id,
                "data_file_id": data_file_id,
            }
            async with httpx.AsyncClient(timeout=60) as client:
                url = f"{host}/api/traces/"
                response = await client.post(url, json=body, headers=json_headers)
                response.raise_for_status()
                progress["completed"] += 1
                Logger.instance().success(
                    f"\tTrace '{trace.name}' created [{progress['completed']}/{progress['total']}]"
                )
        except httpx.HTTPStatusError as e:
            Logger.instance().error(
                f"\t[Attempt {attempt.get()}/{MAX_ATTEMPTS}] HTTP error while creating trace '{trace.name}': {repr(e)} - Response: {e.response.text}"
            )
            if attempt.get() == MAX_ATTEMPTS:
                progress["failed"].append(
                    f"Record creation for '{trace.name}': {repr(e)}"
                )
            raise
        except Exception as e:
            Logger.instance().error(
                f"\t[Attempt {attempt.get()}/{MAX_ATTEMPTS}] Failed to create trace '{trace.name}': {repr(e)}"
            )
            if attempt.get() == MAX_ATTEMPTS:
                progress["failed"].append(
                    f"Record creation for '{trace.name}': {repr(e)}"
                )
            raise


async def process_traces_async(
    traces, output_dir, project_id, form_headers, json_headers, host
):
    """
    Coordinates the asynchronous upload of trace data files and the creation of trace records.
    """
    total_operations = (
        len(traces) * 2
    )  # Each trace has a data upload and record creation
    progress = {"completed": 0, "total": total_operations, "failed": []}

    tasks = []
    for trace in traces:
        # Upload data files concurrently
        data_file_task = upload_trace_data(
            trace, output_dir, form_headers, host, progress
        )
        tasks.append(data_file_task)

    # Wait for all data uploads to complete and gather results
    data_file_ids = await asyncio.gather(*tasks, return_exceptions=True)

    # Prepare to create trace records based on successful uploads
    record_tasks = []
    for trace, data_file_id in zip(traces, data_file_ids):
        if isinstance(data_file_id, Exception):
            Logger.instance().error(
                f"\tSkipping trace '{trace.name}' due to previous error uploading data."
            )
            continue
        record_task = create_trace_record(
            trace, project_id, data_file_id, json_headers, host, progress
        )
        record_tasks.append(record_task)

    # Execute the creation of trace records concurrently
    await asyncio.gather(*record_tasks, return_exceptions=True)

    return progress["failed"]


def deploy_phase(working_dir, user_dir, output_dir, stage, host):
    """
    Synchronous function to manage the deployment, including initiating asynchronous operations.
    """
    deploy_start_time = time()
    # Retrieve profile token for authentication
    Logger.instance().debug("Retrieving profile token...")
    profile_file = get_profile_file(home_dir=user_dir)
    profile_token = get_profile_token(profile_file)
    Logger.instance().info(f"Found Profile token: {profile_file}")

    # Discover and parse project details
    Logger.instance().info("")
    Logger.instance().debug("Compiling project details...")
    discover = Discover(
        working_dir=working_dir, home_dir=user_dir, output_dir=output_dir
    )
    parser = ParserFactory().build(
        project_file=discover.project_file, files=discover.files
    )
    project = parser.parse()
    serializer = Serializer(project=project)
    project_json = json.loads(
        serializer.dereference().model_dump_json(exclude_none=True, by_alias=True)
    )
    Logger.instance().success(
        f"Project Compiled in {time() - deploy_start_time:.2f} seconds"
    )
<<<<<<< HEAD
=======
    Logger.instance().success(
        f"Project Compiled in {time() - deploy_start_time:.2f} seconds"
    )
>>>>>>> 17c660b8

    # Prepare request payloads and headers
    body = {
        "project_json": project_json,
        "name": project_json["name"],
        "cli_version": project_json["cli_version"],
        "stage": stage,
    }
    json_headers = {
        "content-type": "application/json",
        "Authorization": f"Api-Key {profile_token}",
    }
    form_headers = {
        "Authorization": f"Api-Key {profile_token}",
    }

    # Upload the project information (synchronous)
    Logger.instance().debug("Uploading project information...")
    upload_project_start_time = time()
    url = f"{host}/api/projects/"
    response = requests.post(url, data=json.dumps(body), headers=json_headers)
    if response.status_code == 401:
        raise click.ClickException(f"Token not authorized for host: {host}")
    if response.status_code == 404:
        raise click.ClickException(f"404 error raised. Does your user have an account?")
    if response.status_code == 201:
        Logger.instance().success(
            f"Project uploaded in {time() - upload_project_start_time:.2f} seconds"
        )
        project_data = response.json()
        project_id = project_data["id"]
        project_url = project_data["url"]

        # Async processing of trace uploads and record creations
        Logger.instance().info(f"")
        Logger.instance().info("Processing trace uploads and record creations...")
        process_traces_start_time = time()
<<<<<<< HEAD
        traces = project.descendants_of_type(type=Trace)
        failed_operations = asyncio.run(
            process_traces_async(
                traces=traces,
=======
        failed_operations = asyncio.run(
            process_traces_async(
                traces=project.trace_objs,
>>>>>>> 17c660b8
                output_dir=output_dir,
                project_id=project_id,
                form_headers=form_headers,
                json_headers=json_headers,
                host=host,
            )
        )
        Logger.instance().info(
            f"Trace uploads and record creations completed in {time() - process_traces_start_time:.2f} seconds"
        )

        if failed_operations:
            Logger.instance().info("")
            Logger.instance().info("The following operations failed:")
            for failure in failed_operations:
                Logger.instance().error(f"\t{failure}")
            Logger.instance().info("")
            Logger.instance().info(
                f"Deployment failed in {time() - deploy_start_time:.2f} seconds"
            )
            sys.exit(1)
        Logger.instance().success(
            f"Deployment completed in {time() - deploy_start_time:.2f} seconds"
        )
        return project_url
    else:
        Logger.instance().info(
            f"Deployment failed in {time() - deploy_start_time:.2f} seconds"
        )
        raise click.ClickException(f"There was an unexpected error: {response.content}")<|MERGE_RESOLUTION|>--- conflicted
+++ resolved
@@ -174,12 +174,6 @@
     Logger.instance().success(
         f"Project Compiled in {time() - deploy_start_time:.2f} seconds"
     )
-<<<<<<< HEAD
-=======
-    Logger.instance().success(
-        f"Project Compiled in {time() - deploy_start_time:.2f} seconds"
-    )
->>>>>>> 17c660b8
 
     # Prepare request payloads and headers
     body = {
@@ -217,16 +211,11 @@
         Logger.instance().info(f"")
         Logger.instance().info("Processing trace uploads and record creations...")
         process_traces_start_time = time()
-<<<<<<< HEAD
+
         traces = project.descendants_of_type(type=Trace)
         failed_operations = asyncio.run(
             process_traces_async(
                 traces=traces,
-=======
-        failed_operations = asyncio.run(
-            process_traces_async(
-                traces=project.trace_objs,
->>>>>>> 17c660b8
                 output_dir=output_dir,
                 project_id=project_id,
                 form_headers=form_headers,
