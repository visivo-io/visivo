import click
import requests
import json
import sys
import asyncio
import aiofiles
import httpx
import contextvars
from time import time
from tenacity import retry, stop_after_attempt, wait_fixed
from visivo.commands.utils import get_profile_file, get_profile_token
from visivo.discovery.discover import Discover
from visivo.logging.logger import Logger
from visivo.parsers.serializer import Serializer
from visivo.parsers.parser_factory import ParserFactory

# Limit concurrent uploads to avoid overloading the API
semaphore = asyncio.Semaphore(50)
attempt = contextvars.ContextVar("attempt")
MAX_ATTEMPTS = 3

@retry(stop=stop_after_attempt(MAX_ATTEMPTS), wait=wait_fixed(2))
async def upload_trace_data(trace, output_dir, form_headers, host, progress):
    """
    Asynchronously uploads trace data files.
    """
    attempt.set(attempt.get(0) + 1)
    async with semaphore:
        try:
            data_file = f"{output_dir}/{trace.name}/data.json"
            async with httpx.AsyncClient(timeout=60) as client:
                async with aiofiles.open(data_file, "rb") as f:
                    files = {"file": (f"{trace.name}.json", await f.read(), "application/json")}
                    url = f"{host}/api/files/"
                    response = await client.post(url, files=files, headers=form_headers)
                    response.raise_for_status()
                    progress['completed'] += 1
                    Logger.instance().success(f"\tTrace '{trace.name}' data uploaded [{progress['completed']}/{progress['total']}]")
                    return response.json()["id"]
        except httpx.HTTPStatusError as e:
            Logger.instance().error(f"\t[Attempt {attempt.get()}/{MAX_ATTEMPTS}] HTTP error while creating trace '{trace.name}': {repr(e)} - Response: {e.response.text}")
            if attempt.get() == MAX_ATTEMPTS:
                progress['failed'].append(f"Data upload for '{trace.name}': {repr(e)}")
            raise
        except Exception as e:
            Logger.instance().error(f"\t[Attempt {attempt.get()}/{MAX_ATTEMPTS}] Failed to upload trace data for '{trace.name}': {repr(e)}")
            if attempt.get() == MAX_ATTEMPTS:
                progress['failed'].append(f"Data upload for '{trace.name}': {repr(e)}")
            raise

@retry(stop=stop_after_attempt(MAX_ATTEMPTS), wait=wait_fixed(2))
async def create_trace_record(trace, project_id, data_file_id, json_headers, host, progress):
    """
    Asynchronously creates a trace record on the server.
    """
    async with semaphore:
        try:
            body = {
                "name": trace.name,
                "project_id": project_id,
                "data_file_id": data_file_id,
            }
            async with httpx.AsyncClient(timeout=60) as client:
                url = f"{host}/api/traces/"
                response = await client.post(url, json=body, headers=json_headers)
                response.raise_for_status()
                progress['completed'] += 1
                Logger.instance().success(f"\tTrace '{trace.name}' created [{progress['completed']}/{progress['total']}]")
        except httpx.HTTPStatusError as e:
            Logger.instance().error(f"\t[Attempt {attempt.get()}/{MAX_ATTEMPTS}] HTTP error while creating trace '{trace.name}': {repr(e)} - Response: {e.response.text}")
            if attempt.get() == MAX_ATTEMPTS:
                progress['failed'].append(f"Record creation for '{trace.name}': {repr(e)}")
            raise
        except Exception as e:
            Logger.instance().error(f"\t[Attempt {attempt.get()}/{MAX_ATTEMPTS}] Failed to create trace '{trace.name}': {repr(e)}")
            if attempt.get() == MAX_ATTEMPTS:
                progress['failed'].append(f"Record creation for '{trace.name}': {repr(e)}")
            raise

async def process_traces_async(traces, output_dir, project_id, form_headers, json_headers, host):
    """
    Coordinates the asynchronous upload of trace data files and the creation of trace records.
    """
    total_operations = len(traces) * 2  # Each trace has a data upload and record creation
    progress = {'completed': 0, 'total': total_operations, 'failed': []}

    tasks = []
    for trace in traces:
        # Upload data files concurrently
        data_file_task = upload_trace_data(trace, output_dir, form_headers, host, progress)
        tasks.append(data_file_task)

    # Wait for all data uploads to complete and gather results
    data_file_ids = await asyncio.gather(*tasks, return_exceptions=True)

    # Prepare to create trace records based on successful uploads
    record_tasks = []
    for trace, data_file_id in zip(traces, data_file_ids):
        if isinstance(data_file_id, Exception):
            Logger.instance().error(f"\tSkipping trace '{trace.name}' due to previous error uploading data.")
            continue
        record_task = create_trace_record(trace, project_id, data_file_id, json_headers, host, progress)
        record_tasks.append(record_task)

    # Execute the creation of trace records concurrently
    await asyncio.gather(*record_tasks, return_exceptions=True)

    return progress['failed']

def deploy_phase(working_dir, user_dir, output_dir, stage, host):
    """
    Synchronous function to manage the deployment, including initiating asynchronous operations.
    """
<<<<<<< HEAD
    profile_token = get_profile_token(get_profile_file(home_dir=user_dir))

    discover = Discover(working_dir=working_dir, home_dir=user_dir)
=======
    deploy_start_time = time() 
    # Retrieve profile token for authentication
    Logger.instance().debug("Retrieving profile token...")
    profile_file = get_profile_file(home_directory=user_dir)
    profile_token = get_profile_token(profile_file)
    Logger.instance().info(f"Found Profile token: {profile_file}")

    # Discover and parse project details
    Logger.instance().info("")
    Logger.instance().debug("Compiling project details...")
    discover = Discover(working_directory=working_dir, home_directory=user_dir)
>>>>>>> a2e50fdc
    parser = ParserFactory().build(
        project_file=discover.project_file, files=discover.files
    )
    project = parser.parse()
    serializer = Serializer(project=project)
    project_json = json.loads(
        serializer.dereference().model_dump_json(exclude_none=True)
    )
    Logger.instance().success(f"Project Compiled in {time() - deploy_start_time:.2f} seconds")

    # Prepare request payloads and headers
    body = {
        "project_json": project_json,
        "name": project_json["name"],
        "cli_version": project_json["cli_version"],
        "stage": stage,
    }
    json_headers = {
        "content-type": "application/json",
        "Authorization": f"Api-Key {profile_token}",
    }
    form_headers = {
        "Authorization": f"Api-Key {profile_token}",
    }

    # Upload the project information (synchronous)
    Logger.instance().debug("Uploading project information...")
    upload_project_start_time = time()
    url = f"{host}/api/projects/"
    response = requests.post(url, data=json.dumps(body), headers=json_headers)
    if response.status_code == 401:
        raise click.ClickException(f"Token not authorized for host: {host}")
    if response.status_code == 404:
        raise click.ClickException(f"404 error raised. Does your user have an account?")
    if response.status_code == 201:
        Logger.instance().success(f"Project uploaded in {time() - upload_project_start_time:.2f} seconds")
        project_data = response.json()
        project_id = project_data["id"]
        project_url = project_data["url"]

        # Async processing of trace uploads and record creations
        Logger.instance().info(f"")
        Logger.instance().info("Processing trace uploads and record creations...")
        process_traces_start_time = time()
        failed_operations = asyncio.run(process_traces_async(
            traces=project.trace_objs,
            output_dir=output_dir,
            project_id=project_id,
            form_headers=form_headers,
            json_headers=json_headers,
            host=host
        ))
        Logger.instance().info(f"Trace uploads and record creations completed in {time() - process_traces_start_time:.2f} seconds")
        
        if failed_operations:
            Logger.instance().info("")
            Logger.instance().info("The following operations failed:")
            for failure in failed_operations:
                Logger.instance().error(f"\t{failure}")
            Logger.instance().info("")
            Logger.instance().info(f"Deployment failed in {time() - deploy_start_time:.2f} seconds")
            sys.exit(1)
        Logger.instance().success(f"Deployment completed in {time() - deploy_start_time:.2f} seconds")
        return project_url
    else:
        Logger.instance().info(f"Deployment failed in {time() - deploy_start_time:.2f} seconds")
        raise click.ClickException(f"There was an unexpected error: {response.content}")<|MERGE_RESOLUTION|>--- conflicted
+++ resolved
@@ -19,6 +19,7 @@
 attempt = contextvars.ContextVar("attempt")
 MAX_ATTEMPTS = 3
 
+
 @retry(stop=stop_after_attempt(MAX_ATTEMPTS), wait=wait_fixed(2))
 async def upload_trace_data(trace, output_dir, form_headers, host, progress):
     """
@@ -30,26 +31,41 @@
             data_file = f"{output_dir}/{trace.name}/data.json"
             async with httpx.AsyncClient(timeout=60) as client:
                 async with aiofiles.open(data_file, "rb") as f:
-                    files = {"file": (f"{trace.name}.json", await f.read(), "application/json")}
+                    files = {
+                        "file": (
+                            f"{trace.name}.json",
+                            await f.read(),
+                            "application/json",
+                        )
+                    }
                     url = f"{host}/api/files/"
                     response = await client.post(url, files=files, headers=form_headers)
                     response.raise_for_status()
-                    progress['completed'] += 1
-                    Logger.instance().success(f"\tTrace '{trace.name}' data uploaded [{progress['completed']}/{progress['total']}]")
+                    progress["completed"] += 1
+                    Logger.instance().success(
+                        f"\tTrace '{trace.name}' data uploaded [{progress['completed']}/{progress['total']}]"
+                    )
                     return response.json()["id"]
         except httpx.HTTPStatusError as e:
-            Logger.instance().error(f"\t[Attempt {attempt.get()}/{MAX_ATTEMPTS}] HTTP error while creating trace '{trace.name}': {repr(e)} - Response: {e.response.text}")
-            if attempt.get() == MAX_ATTEMPTS:
-                progress['failed'].append(f"Data upload for '{trace.name}': {repr(e)}")
+            Logger.instance().error(
+                f"\t[Attempt {attempt.get()}/{MAX_ATTEMPTS}] HTTP error while creating trace '{trace.name}': {repr(e)} - Response: {e.response.text}"
+            )
+            if attempt.get() == MAX_ATTEMPTS:
+                progress["failed"].append(f"Data upload for '{trace.name}': {repr(e)}")
             raise
         except Exception as e:
-            Logger.instance().error(f"\t[Attempt {attempt.get()}/{MAX_ATTEMPTS}] Failed to upload trace data for '{trace.name}': {repr(e)}")
-            if attempt.get() == MAX_ATTEMPTS:
-                progress['failed'].append(f"Data upload for '{trace.name}': {repr(e)}")
-            raise
+            Logger.instance().error(
+                f"\t[Attempt {attempt.get()}/{MAX_ATTEMPTS}] Failed to upload trace data for '{trace.name}': {repr(e)}"
+            )
+            if attempt.get() == MAX_ATTEMPTS:
+                progress["failed"].append(f"Data upload for '{trace.name}': {repr(e)}")
+            raise
+
 
 @retry(stop=stop_after_attempt(MAX_ATTEMPTS), wait=wait_fixed(2))
-async def create_trace_record(trace, project_id, data_file_id, json_headers, host, progress):
+async def create_trace_record(
+    trace, project_id, data_file_id, json_headers, host, progress
+):
     """
     Asynchronously creates a trace record on the server.
     """
@@ -64,30 +80,47 @@
                 url = f"{host}/api/traces/"
                 response = await client.post(url, json=body, headers=json_headers)
                 response.raise_for_status()
-                progress['completed'] += 1
-                Logger.instance().success(f"\tTrace '{trace.name}' created [{progress['completed']}/{progress['total']}]")
+                progress["completed"] += 1
+                Logger.instance().success(
+                    f"\tTrace '{trace.name}' created [{progress['completed']}/{progress['total']}]"
+                )
         except httpx.HTTPStatusError as e:
-            Logger.instance().error(f"\t[Attempt {attempt.get()}/{MAX_ATTEMPTS}] HTTP error while creating trace '{trace.name}': {repr(e)} - Response: {e.response.text}")
-            if attempt.get() == MAX_ATTEMPTS:
-                progress['failed'].append(f"Record creation for '{trace.name}': {repr(e)}")
+            Logger.instance().error(
+                f"\t[Attempt {attempt.get()}/{MAX_ATTEMPTS}] HTTP error while creating trace '{trace.name}': {repr(e)} - Response: {e.response.text}"
+            )
+            if attempt.get() == MAX_ATTEMPTS:
+                progress["failed"].append(
+                    f"Record creation for '{trace.name}': {repr(e)}"
+                )
             raise
         except Exception as e:
-            Logger.instance().error(f"\t[Attempt {attempt.get()}/{MAX_ATTEMPTS}] Failed to create trace '{trace.name}': {repr(e)}")
-            if attempt.get() == MAX_ATTEMPTS:
-                progress['failed'].append(f"Record creation for '{trace.name}': {repr(e)}")
-            raise
-
-async def process_traces_async(traces, output_dir, project_id, form_headers, json_headers, host):
+            Logger.instance().error(
+                f"\t[Attempt {attempt.get()}/{MAX_ATTEMPTS}] Failed to create trace '{trace.name}': {repr(e)}"
+            )
+            if attempt.get() == MAX_ATTEMPTS:
+                progress["failed"].append(
+                    f"Record creation for '{trace.name}': {repr(e)}"
+                )
+            raise
+
+
+async def process_traces_async(
+    traces, output_dir, project_id, form_headers, json_headers, host
+):
     """
     Coordinates the asynchronous upload of trace data files and the creation of trace records.
     """
-    total_operations = len(traces) * 2  # Each trace has a data upload and record creation
-    progress = {'completed': 0, 'total': total_operations, 'failed': []}
+    total_operations = (
+        len(traces) * 2
+    )  # Each trace has a data upload and record creation
+    progress = {"completed": 0, "total": total_operations, "failed": []}
 
     tasks = []
     for trace in traces:
         # Upload data files concurrently
-        data_file_task = upload_trace_data(trace, output_dir, form_headers, host, progress)
+        data_file_task = upload_trace_data(
+            trace, output_dir, form_headers, host, progress
+        )
         tasks.append(data_file_task)
 
     # Wait for all data uploads to complete and gather results
@@ -97,37 +130,38 @@
     record_tasks = []
     for trace, data_file_id in zip(traces, data_file_ids):
         if isinstance(data_file_id, Exception):
-            Logger.instance().error(f"\tSkipping trace '{trace.name}' due to previous error uploading data.")
+            Logger.instance().error(
+                f"\tSkipping trace '{trace.name}' due to previous error uploading data."
+            )
             continue
-        record_task = create_trace_record(trace, project_id, data_file_id, json_headers, host, progress)
+        record_task = create_trace_record(
+            trace, project_id, data_file_id, json_headers, host, progress
+        )
         record_tasks.append(record_task)
 
     # Execute the creation of trace records concurrently
     await asyncio.gather(*record_tasks, return_exceptions=True)
 
-    return progress['failed']
+    return progress["failed"]
+
 
 def deploy_phase(working_dir, user_dir, output_dir, stage, host):
     """
     Synchronous function to manage the deployment, including initiating asynchronous operations.
     """
-<<<<<<< HEAD
-    profile_token = get_profile_token(get_profile_file(home_dir=user_dir))
-
-    discover = Discover(working_dir=working_dir, home_dir=user_dir)
-=======
-    deploy_start_time = time() 
+    deploy_start_time = time()
     # Retrieve profile token for authentication
     Logger.instance().debug("Retrieving profile token...")
-    profile_file = get_profile_file(home_directory=user_dir)
+    profile_file = get_profile_file(home_dir=user_dir)
     profile_token = get_profile_token(profile_file)
     Logger.instance().info(f"Found Profile token: {profile_file}")
 
     # Discover and parse project details
     Logger.instance().info("")
     Logger.instance().debug("Compiling project details...")
-    discover = Discover(working_directory=working_dir, home_directory=user_dir)
->>>>>>> a2e50fdc
+    discover = Discover(
+        working_dir=working_dir, home_dir=user_dir, output_dir=output_dir
+    )
     parser = ParserFactory().build(
         project_file=discover.project_file, files=discover.files
     )
@@ -136,7 +170,9 @@
     project_json = json.loads(
         serializer.dereference().model_dump_json(exclude_none=True)
     )
-    Logger.instance().success(f"Project Compiled in {time() - deploy_start_time:.2f} seconds")
+    Logger.instance().success(
+        f"Project Compiled in {time() - deploy_start_time:.2f} seconds"
+    )
 
     # Prepare request payloads and headers
     body = {
@@ -163,7 +199,9 @@
     if response.status_code == 404:
         raise click.ClickException(f"404 error raised. Does your user have an account?")
     if response.status_code == 201:
-        Logger.instance().success(f"Project uploaded in {time() - upload_project_start_time:.2f} seconds")
+        Logger.instance().success(
+            f"Project uploaded in {time() - upload_project_start_time:.2f} seconds"
+        )
         project_data = response.json()
         project_id = project_data["id"]
         project_url = project_data["url"]
@@ -172,26 +210,36 @@
         Logger.instance().info(f"")
         Logger.instance().info("Processing trace uploads and record creations...")
         process_traces_start_time = time()
-        failed_operations = asyncio.run(process_traces_async(
-            traces=project.trace_objs,
-            output_dir=output_dir,
-            project_id=project_id,
-            form_headers=form_headers,
-            json_headers=json_headers,
-            host=host
-        ))
-        Logger.instance().info(f"Trace uploads and record creations completed in {time() - process_traces_start_time:.2f} seconds")
-        
+        failed_operations = asyncio.run(
+            process_traces_async(
+                traces=project.trace_objs,
+                output_dir=output_dir,
+                project_id=project_id,
+                form_headers=form_headers,
+                json_headers=json_headers,
+                host=host,
+            )
+        )
+        Logger.instance().info(
+            f"Trace uploads and record creations completed in {time() - process_traces_start_time:.2f} seconds"
+        )
+
         if failed_operations:
             Logger.instance().info("")
             Logger.instance().info("The following operations failed:")
             for failure in failed_operations:
                 Logger.instance().error(f"\t{failure}")
             Logger.instance().info("")
-            Logger.instance().info(f"Deployment failed in {time() - deploy_start_time:.2f} seconds")
+            Logger.instance().info(
+                f"Deployment failed in {time() - deploy_start_time:.2f} seconds"
+            )
             sys.exit(1)
-        Logger.instance().success(f"Deployment completed in {time() - deploy_start_time:.2f} seconds")
+        Logger.instance().success(
+            f"Deployment completed in {time() - deploy_start_time:.2f} seconds"
+        )
         return project_url
     else:
-        Logger.instance().info(f"Deployment failed in {time() - deploy_start_time:.2f} seconds")
+        Logger.instance().info(
+            f"Deployment failed in {time() - deploy_start_time:.2f} seconds"
+        )
         raise click.ClickException(f"There was an unexpected error: {response.content}")