from visivo.models.trace import Trace
import click
import requests
import json
import sys
import asyncio
import aiofiles
import httpx
import contextvars
from time import time
from tenacity import retry, stop_after_attempt, wait_fixed
from visivo.commands.utils import get_profile_file, get_profile_token
from visivo.discovery.discover import Discover
from visivo.logging.logger import Logger
from visivo.parsers.serializer import Serializer
from visivo.parsers.parser_factory import ParserFactory

# Limit concurrent uploads to avoid overloading the API
semaphore = asyncio.Semaphore(50)
attempt = contextvars.ContextVar("attempt")
MAX_ATTEMPTS = 3

@retry(stop=stop_after_attempt(MAX_ATTEMPTS), wait=wait_fixed(2))
async def upload_trace_data(trace, output_dir, form_headers, host, progress):
    """
    Asynchronously uploads trace data files.
    """
    attempt.set(attempt.get(0) + 1)
    async with semaphore:
        try:
            data_file = f"{output_dir}/{trace.name}/data.json"
            async with httpx.AsyncClient(timeout=60) as client:
                async with aiofiles.open(data_file, "rb") as f:
                    files = {"file": (f"{trace.name}.json", await f.read(), "application/json")}
                    url = f"{host}/api/files/"
                    response = await client.post(url, files=files, headers=form_headers)
                    response.raise_for_status()
                    progress['completed'] += 1
                    Logger.instance().success(f"\tTrace '{trace.name}' data uploaded [{progress['completed']}/{progress['total']}]")
                    return response.json()["id"]
        except httpx.HTTPStatusError as e:
            Logger.instance().error(f"\t[Attempt {attempt.get()}/{MAX_ATTEMPTS}] HTTP error while creating trace '{trace.name}': {repr(e)} - Response: {e.response.text}")
            if attempt.get() == MAX_ATTEMPTS:
                progress['failed'].append(f"Data upload for '{trace.name}': {repr(e)}")
            raise
        except Exception as e:
            Logger.instance().error(f"\t[Attempt {attempt.get()}/{MAX_ATTEMPTS}] Failed to upload trace data for '{trace.name}': {repr(e)}")
            if attempt.get() == MAX_ATTEMPTS:
                progress['failed'].append(f"Data upload for '{trace.name}': {repr(e)}")
            raise

@retry(stop=stop_after_attempt(MAX_ATTEMPTS), wait=wait_fixed(2))
async def create_trace_record(trace, project_id, data_file_id, json_headers, host, progress):
    """
    Asynchronously creates a trace record on the server.
    """
    async with semaphore:
        try:
            body = {
                "name": trace.name,
                "project_id": project_id,
                "data_file_id": data_file_id,
            }
            async with httpx.AsyncClient(timeout=60) as client:
                url = f"{host}/api/traces/"
                response = await client.post(url, json=body, headers=json_headers)
                response.raise_for_status()
                progress['completed'] += 1
                Logger.instance().success(f"\tTrace '{trace.name}' created [{progress['completed']}/{progress['total']}]")
        except httpx.HTTPStatusError as e:
            Logger.instance().error(f"\t[Attempt {attempt.get()}/{MAX_ATTEMPTS}] HTTP error while creating trace '{trace.name}': {repr(e)} - Response: {e.response.text}")
            if attempt.get() == MAX_ATTEMPTS:
                progress['failed'].append(f"Record creation for '{trace.name}': {repr(e)}")
            raise
        except Exception as e:
            Logger.instance().error(f"\t[Attempt {attempt.get()}/{MAX_ATTEMPTS}] Failed to create trace '{trace.name}': {repr(e)}")
            if attempt.get() == MAX_ATTEMPTS:
                progress['failed'].append(f"Record creation for '{trace.name}': {repr(e)}")
            raise

async def process_traces_async(traces, output_dir, project_id, form_headers, json_headers, host):
    """
    Coordinates the asynchronous upload of trace data files and the creation of trace records.
    """
    total_operations = len(traces) * 2  # Each trace has a data upload and record creation
    progress = {'completed': 0, 'total': total_operations, 'failed': []}

    tasks = []
    for trace in traces:
        # Upload data files concurrently
        data_file_task = upload_trace_data(trace, output_dir, form_headers, host, progress)
        tasks.append(data_file_task)

    # Wait for all data uploads to complete and gather results
    data_file_ids = await asyncio.gather(*tasks, return_exceptions=True)

    # Prepare to create trace records based on successful uploads
    record_tasks = []
    for trace, data_file_id in zip(traces, data_file_ids):
        if isinstance(data_file_id, Exception):
            Logger.instance().error(f"\tSkipping trace '{trace.name}' due to previous error uploading data.")
            continue
        record_task = create_trace_record(trace, project_id, data_file_id, json_headers, host, progress)
        record_tasks.append(record_task)

    # Execute the creation of trace records concurrently
    await asyncio.gather(*record_tasks, return_exceptions=True)

    return progress['failed']

def deploy_phase(working_dir, user_dir, output_dir, stage, host):
    """
    Synchronous function to manage the deployment, including initiating asynchronous operations.
    """
    deploy_start_time = time() 
    # Retrieve profile token for authentication
    Logger.instance().debug("Retrieving profile token...")
    profile_file = get_profile_file(home_directory=user_dir)
    profile_token = get_profile_token(profile_file)
    Logger.instance().info(f"Found Profile token: {profile_file}")

    # Discover and parse project details
    Logger.instance().info("")
    Logger.instance().debug("Compiling project details...")
    discover = Discover(working_directory=working_dir, home_directory=user_dir)
    parser = ParserFactory().build(
        project_file=discover.project_file, files=discover.files
    )
    project = parser.parse()
    serializer = Serializer(project=project)
    project_json = json.loads(
        serializer.dereference().model_dump_json(exclude_none=True, by_alias=True)
    )
    Logger.instance().success(f"Project Compiled in {time() - deploy_start_time:.2f} seconds")

    # Prepare request payloads and headers
    body = {
        "project_json": project_json,
        "name": project_json["name"],
        "cli_version": project_json["cli_version"],
        "stage": stage,
    }
    json_headers = {
        "content-type": "application/json",
        "Authorization": f"Api-Key {profile_token}",
    }
    form_headers = {
        "Authorization": f"Api-Key {profile_token}",
    }

    # Upload the project information (synchronous)
    Logger.instance().debug("Uploading project information...")
    upload_project_start_time = time()
    url = f"{host}/api/projects/"
    response = requests.post(url, data=json.dumps(body), headers=json_headers)
    if response.status_code == 401:
        raise click.ClickException(f"Token not authorized for host: {host}")
    if response.status_code == 404:
        raise click.ClickException(f"404 error raised. Does your user have an account?")
    if response.status_code == 201:
        Logger.instance().success(f"Project uploaded in {time() - upload_project_start_time:.2f} seconds")
        project_data = response.json()
        project_id = project_data["id"]
        project_url = project_data["url"]

<<<<<<< HEAD
        traces = project.descendants_of_type(type=Trace)
        for trace in traces:
            url = f"{host}/api/files/"

            data_file = f"{output_dir}/{trace.name}/data.json"
            files = {"file": open(data_file, "rb")}
            response = requests.post(url, files=files, data={}, headers=form_headers)
            if response.status_code != 201:
                raise click.ClickException(f"Trace '{trace.name}' data not uploaded")
            Logger.instance().debug(f"Trace '{trace.name}' data uploaded")
            url = f"{host}/api/traces/"
            body = {
                "name": trace.name,
                "project_id": project_id,
                "data_file_id": response.json()["id"],
            }
            response = requests.post(url, data=json.dumps(body), headers=json_headers)
            if response.status_code != 201:
                Logger.instance().debug(response.json())
                raise click.ClickException(f"Trace '{trace.name}' not created")
            Logger.instance().debug(f"Trace '{trace.name}' created")
=======
        # Async processing of trace uploads and record creations
        Logger.instance().info(f"")
        Logger.instance().info("Processing trace uploads and record creations...")
        process_traces_start_time = time()
        failed_operations = asyncio.run(process_traces_async(
            traces=project.trace_objs,
            output_dir=output_dir,
            project_id=project_id,
            form_headers=form_headers,
            json_headers=json_headers,
            host=host
        ))
        Logger.instance().info(f"Trace uploads and record creations completed in {time() - process_traces_start_time:.2f} seconds")
        
        if failed_operations:
            Logger.instance().info("")
            Logger.instance().info("The following operations failed:")
            for failure in failed_operations:
                Logger.instance().error(f"\t{failure}")
            Logger.instance().info("")
            Logger.instance().info(f"Deployment failed in {time() - deploy_start_time:.2f} seconds")
            sys.exit(1)
        Logger.instance().success(f"Deployment completed in {time() - deploy_start_time:.2f} seconds")
>>>>>>> a2e50fdc
        return project_url
    else:
        Logger.instance().info(f"Deployment failed in {time() - deploy_start_time:.2f} seconds")
        raise click.ClickException(f"There was an unexpected error: {response.content}")<|MERGE_RESOLUTION|>--- conflicted
+++ resolved
@@ -163,35 +163,13 @@
         project_id = project_data["id"]
         project_url = project_data["url"]
 
-<<<<<<< HEAD
-        traces = project.descendants_of_type(type=Trace)
-        for trace in traces:
-            url = f"{host}/api/files/"
-
-            data_file = f"{output_dir}/{trace.name}/data.json"
-            files = {"file": open(data_file, "rb")}
-            response = requests.post(url, files=files, data={}, headers=form_headers)
-            if response.status_code != 201:
-                raise click.ClickException(f"Trace '{trace.name}' data not uploaded")
-            Logger.instance().debug(f"Trace '{trace.name}' data uploaded")
-            url = f"{host}/api/traces/"
-            body = {
-                "name": trace.name,
-                "project_id": project_id,
-                "data_file_id": response.json()["id"],
-            }
-            response = requests.post(url, data=json.dumps(body), headers=json_headers)
-            if response.status_code != 201:
-                Logger.instance().debug(response.json())
-                raise click.ClickException(f"Trace '{trace.name}' not created")
-            Logger.instance().debug(f"Trace '{trace.name}' created")
-=======
         # Async processing of trace uploads and record creations
         Logger.instance().info(f"")
         Logger.instance().info("Processing trace uploads and record creations...")
         process_traces_start_time = time()
+	traces = project.descendants_of_type(type=Trace)
         failed_operations = asyncio.run(process_traces_async(
-            traces=project.trace_objs,
+            traces=traces,
             output_dir=output_dir,
             project_id=project_id,
             form_headers=form_headers,
@@ -209,7 +187,6 @@
             Logger.instance().info(f"Deployment failed in {time() - deploy_start_time:.2f} seconds")
             sys.exit(1)
         Logger.instance().success(f"Deployment completed in {time() - deploy_start_time:.2f} seconds")
->>>>>>> a2e50fdc
         return project_url
     else:
         Logger.instance().info(f"Deployment failed in {time() - deploy_start_time:.2f} seconds")
