import sys
from trace import Trace
import click
from visivo.logging.logger import Logger
from visivo.models.test import Test
from visivo.testing.runner import Runner
from visivo.commands.compile_phase import compile_phase


<<<<<<< HEAD
def test_phase(output_dir: str, default_target: str, working_dir: str):
=======
def test_phase(
    output_dir: str, default_source: str, working_dir: str, alert_names: str
):
>>>>>>> f969a617
    project = compile_phase(
        default_source=default_source, working_dir=working_dir, output_dir=output_dir
    )
    Logger.instance().debug("Testing project")

    dag = project.dag()
    tests = project.descendants_of_type(type=Test)

    test_runner = Runner(
        tests=tests,
        project=project,
        output_dir=output_dir,
<<<<<<< HEAD
        dag=dag,
        default_target=default_target,
=======
        alerts=alerts,
        default_source=default_source,
>>>>>>> f969a617
    )
    if not test_runner.run().success:
        sys.exit(1)


test_phase.__test__ = False<|MERGE_RESOLUTION|>--- conflicted
+++ resolved
@@ -7,13 +7,7 @@
 from visivo.commands.compile_phase import compile_phase
 
 
-<<<<<<< HEAD
-def test_phase(output_dir: str, default_target: str, working_dir: str):
-=======
-def test_phase(
-    output_dir: str, default_source: str, working_dir: str, alert_names: str
-):
->>>>>>> f969a617
+def test_phase(output_dir: str, default_source: str, working_dir: str):
     project = compile_phase(
         default_source=default_source, working_dir=working_dir, output_dir=output_dir
     )
@@ -26,13 +20,8 @@
         tests=tests,
         project=project,
         output_dir=output_dir,
-<<<<<<< HEAD
         dag=dag,
-        default_target=default_target,
-=======
-        alerts=alerts,
         default_source=default_source,
->>>>>>> f969a617
     )
     if not test_runner.run().success:
         sys.exit(1)
