--- conflicted
+++ resolved
@@ -52,7 +52,12 @@
 
         self._analyze_insight()
 
-<<<<<<< HEAD
+    def parse_duckdb(self, query: str) -> str:
+        try:
+            return parse_expression(query, dialect="duckdb").sql()
+        except:
+            return query
+
     def _get_metric_resolver(self):
         """Lazily initialize and return the MetricResolver."""
         if self._metric_resolver is None and self.dag is not None:
@@ -205,13 +210,6 @@
                 return f"{model_name}.{field_or_metric_name}"
 
         return re.sub(CONTEXT_STRING_REF_PATTERN, replace_ref, query_statement)
-=======
-    def parse_duckdb(self, query: str) -> str:
-        try:
-            return parse_expression(query, dialect="duckdb").sql()
-        except:
-            return query
->>>>>>> 3e13ccda
 
     def tokenize(self) -> TokenizedInsight:
         pre_query = self._generate_pre_query()
@@ -451,12 +449,6 @@
         return True
 
     def _generate_pre_query(self) -> str:
-<<<<<<< HEAD
-        base_sql_expr = parse_expression(self.model.sql, dialect=self.sqlglot_dialect)
-=======
-        """
-        Generate server-side SQL query with precomputed CTE for duplicated and complex expressions.
-        """
         for interaction in self.insight.interactions or []:
             if interaction.filter:
                 filter_expr = interaction.filter.get_value()
@@ -470,7 +462,6 @@
             )
         else:
             base_sql_expr = parse_expression(self.model.sql, dialect=self.sqlglot_dialect)
->>>>>>> 3e13ccda
 
         occurrences = {}
 
@@ -603,15 +594,9 @@
         return query.sql(dialect=self.sqlglot_dialect, pretty=True)
 
     def _generate_post_query(self) -> str:
-<<<<<<< HEAD
-
-        return self.model.sql
-=======
-        """Generate client-side query with dynamic filters/sorts"""
-        if self.is_dynamic_interactions:
-            return self.model.sql
-        return parse_expression(f"SELECT * FROM '{self.insight.name}'", dialect="duckdb").sql()
->>>>>>> 3e13ccda
+(??)
+(??)        # return "SELECT * FROM insight_data"
+(??)        return self.model.sql
 
     def _parameterize_input_references(self, expr: str) -> str:
         return expr
@@ -627,12 +612,7 @@
             if interaction.filter:
                 filter_expr = interaction.filter.get_value()
                 if filter_expr:
-<<<<<<< HEAD
-                    # Store the resolved filter expression
-                    interaction_dict["filter"] = self._resolve_metric_reference(filter_expr)
-=======
-                    interaction_dict["filter"] = self.parse_duckdb(filter_expr)
->>>>>>> 3e13ccda
+(??)                    interaction_dict["filter"] = filter_expr
 
             if interaction.split:
                 split_expr = interaction.split.get_value()
@@ -643,12 +623,7 @@
             if interaction.sort:
                 sort_expr = interaction.sort.get_value()
                 if sort_expr:
-<<<<<<< HEAD
-                    # Store the resolved sort expression
-                    interaction_dict["sort"] = self._resolve_metric_reference(sort_expr)
-=======
-                    interaction_dict["sort"] = self.parse_duckdb(sort_expr)
->>>>>>> 3e13ccda
+(??)                    interaction_dict["sort"] = sort_expr
 
             if interaction_dict:
                 result.append(interaction_dict)
