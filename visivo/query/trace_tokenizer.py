--- conflicted
+++ resolved
@@ -28,15 +28,10 @@
         self.trace = trace
         self.source = source
         self.model = model
-<<<<<<< HEAD
         self.project = project  # Optional project for metric resolution
-        self.dialect = Dialect(type=source.type)
-        self.statement_classifier = StatementClassifier(dialect=self.dialect)
-=======
         self.source_type = source.type
         self.sqlglot_dialect = get_sqlglot_dialect(source.type) if source.type else None
         self.statement_classifier = StatementClassifier(source_type=source.type)
->>>>>>> 7d29e1ef
         self.select_items = {}
         self._metric_resolver = None  # Will be initialized lazily if needed
         self.referenced_models = set()  # Track models referenced via ${ref(model).field}
@@ -328,28 +323,16 @@
             filter_by = {"aggregate": [], "window": [], "vanilla": []}
             for filter in filters:
                 argument = extract_value_from_function(filter, "query")
-<<<<<<< HEAD
                 # Resolve metric references in filters
                 resolved_argument = self._resolve_metric_reference(argument)
                 classification = self.statement_classifier.classify(resolved_argument)
-                match classification:
-                    case StatementEnum.window:
-                        filter_by["window"].append(resolved_argument)
-                    case StatementEnum.vanilla:
-                        filter_by["vanilla"].append(resolved_argument)
-                    case StatementEnum.aggregate:
-                        filter_by["aggregate"].append(resolved_argument)
-            if str(self.dialect.type) != "snowflake":
-=======
-                classification = self.statement_classifier.classify(argument)
                 if classification == StatementEnum.window:
-                    filter_by["window"].append(argument)
+                    filter_by["window"].append(resolved_argument)
                 elif classification == StatementEnum.vanilla:
-                    filter_by["vanilla"].append(argument)
+                    filter_by["vanilla"].append(resolved_argument)
                 elif classification == StatementEnum.aggregate:
-                    filter_by["aggregate"].append(argument)
+                    filter_by["aggregate"].append(resolved_argument)
             if self.source_type != "snowflake":
->>>>>>> 7d29e1ef
                 if filter_by["window"] != []:
                     warnings.warn(
                         "Window function filtering is only supported on snowflake sources",
