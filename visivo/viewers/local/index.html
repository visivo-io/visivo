--- conflicted
+++ resolved
@@ -1,21 +1,22 @@
 <!doctype html>
 <html lang="en">
-  <head>
-    <meta charset="utf-8" />
-    <link rel="icon" href="/favicon.ico" />
-    <meta name="viewport" content="width=device-width, initial-scale=1" />
-    <meta name="theme-color" content="#000000" />
-    <meta name="description" content="A better way to build dashboards" />
-    <!--
+
+<head>
+  <meta charset="utf-8" />
+  <link rel="icon" href="/favicon.ico" />
+  <meta name="viewport" content="width=device-width, initial-scale=1" />
+  <meta name="theme-color" content="#000000" />
+  <meta name="description" content="A better way to build dashboards" />
+  <!--
       manifest.json provides metadata used when your web app is installed on a
       user's mobile device or desktop. See https://developers.google.com/web/fundamentals/web-app-manifest/
     -->
 
-    <link rel="apple-touch-icon" sizes="180x180" href="/apple-touch-icon.png" />
-    <link rel="icon" type="image/png" sizes="32x32" href="/favicon-32x32.png" />
-    <link rel="icon" type="image/png" sizes="16x16" href="/favicon-16x16.png" />
-    <link rel="manifest" href="/site.webmanifest" />
-    <!--
+  <link rel="apple-touch-icon" sizes="180x180" href="/apple-touch-icon.png" />
+  <link rel="icon" type="image/png" sizes="32x32" href="/favicon-32x32.png" />
+  <link rel="icon" type="image/png" sizes="16x16" href="/favicon-16x16.png" />
+  <link rel="manifest" href="/site.webmanifest" />
+  <!--
       Notice the use of %PUBLIC_URL% in the tags above.
       It will be replaced with the URL of the `public` folder during the build.
       Only files inside the `public` folder can be referenced from the HTML.
@@ -24,20 +25,15 @@
       work correctly both with client-side routing and a non-root public URL.
       Learn how to configure a non-root public URL by running `npm run build`.
     -->
-    <title>Visivo</title>
-<<<<<<< HEAD
-    <script type="module" crossorigin src="/assets/index-Ds27iKFL.js"></script>
-    <link rel="stylesheet" crossorigin href="/assets/index-BU-J92Ve.css">
-=======
-    <script type="module" crossorigin src="/assets/index-RKRaH3gD.js"></script>
-    <link rel="stylesheet" crossorigin href="/assets/index-D-4Xj81J.css">
->>>>>>> cc10fa44
-  </head>
+  <title>Visivo</title>
+  <script type="module" crossorigin src="/assets/index-Ds27iKFL.js"></script>
+  <link rel="stylesheet" crossorigin href="/assets/index-BU-J92Ve.css">
+</head>
 
-  <body>
-    <noscript>You need to enable JavaScript to run this app.</noscript>
-    <div id="root"></div>
-    <!--
+<body>
+  <noscript>You need to enable JavaScript to run this app.</noscript>
+  <div id="root"></div>
+  <!--
       This HTML file is a template.
       If you open it directly in the browser, you will see an empty page.
 
@@ -47,5 +43,6 @@
       To begin the development, run `npm start` or `yarn start`.
       To create a production bundle, use `npm run build` or `yarn build`.
     -->
-  </body>
+</body>
+
 </html>