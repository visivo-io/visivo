--- conflicted
+++ resolved
@@ -143,14 +143,10 @@
                 local_merge_model=item, output_dir=self.output_dir, dag=self.project_dag
             )
         elif isinstance(item, Source):
-<<<<<<< HEAD
-            return source_connection_job(source=item)
+            return source_connection_job(source=item, working_dir=self.working_dir)
         elif isinstance(item, SqlModel):
             # Extract dimensions from SqlModel during run phase
             return extract_dimensions_job(
                 model=item, dag=self.project_dag, output_dir=self.output_dir
             )
-=======
-            return source_connection_job(source=item, working_dir=self.working_dir)
->>>>>>> 7d29e1ef
         return None