--- conflicted
+++ resolved
@@ -60,12 +60,8 @@
 polars = "^1.31.0"
 pyarrow = ">=20.0.0"
 posthog = "^6.1.0"
-<<<<<<< HEAD
-sqlglot = "^27.8.0"
-=======
 sqlglot = "^25.32.0"
 redshift-connector = "^2.1.8"
->>>>>>> f7193355
 
 [tool.poetry.group.dev.dependencies]
 black = ">=25.1.0"
