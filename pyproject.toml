--- conflicted
+++ resolved
@@ -22,7 +22,7 @@
 tornado = "< 6.3"
 psycopg2-binary = "^2.9.5"
 sqlalchemy = "^2.0.8"
-snowflake-connector-python = "^3.0.2"
+snowflake-connector-python = "^3.7.0"
 python-dotenv = "^1.0.0"
 networkx = "^3.1"
 matplotlib = "^3.7.1"
@@ -31,11 +31,8 @@
 halo = "^0.0.31"
 mkdocs-autolinks-plugin = "^0.7.1"
 termcolor = "^2.4.0"
-<<<<<<< HEAD
+python-dateutil = "^2.9.0.post0"
 pytest-mock = "^3.14.0"
-=======
-python-dateutil = "^2.9.0.post0"
->>>>>>> 7d1e07a3
 
 [tool.poetry.group.dev.dependencies]
 pytest = "^7.2.1"
