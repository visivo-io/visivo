--- conflicted
+++ resolved
@@ -40,11 +40,6 @@
 matplotlib = ">=3.7.1"
 networkx = ">=3.1"
 numpy = ">=1.26.0,<2.0.0"
-<<<<<<< HEAD
-pandas = ">=1.5.3,<2.0.0"
-=======
-playwright = "1.50.0"
->>>>>>> 5192dbaf
 psycopg2-binary = ">=2.9.5"
 pydantic = ">=2.9.0"
 pymysql = ">=1.1.0"
