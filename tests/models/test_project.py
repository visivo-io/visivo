--- conflicted
+++ resolved
@@ -32,15 +32,12 @@
     assert project.name == "development"
 
 
-<<<<<<< HEAD
-=======
 def test_Project_find_source():
     source = SourceFactory()
     project = Project(sources=[source])
     assert project.find_source(name=source.name) == source
 
 
->>>>>>> f969a617
 def test_Project_validate_project_trace_refs():
     ref = "ref(trace_name)"
     chart = ChartFactory(traces=[ref])
@@ -340,14 +337,10 @@
         # It is an incomplete reference from the level of dashboards.
         project.dashboards[0].descendants()
 
-<<<<<<< HEAD
-    assert 'The reference "ref(table_name)" on item "item' in str(exc_info.value)
-=======
     assert (
         'The reference "ref(table_name)" on item "item" does not point to an object.'
         in str(exc_info.value)
     )
->>>>>>> f969a617
 
 
 def test_sub_dag_including_dashboard_name_Project_dag():
