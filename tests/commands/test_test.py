import os
from click.testing import CliRunner
import json
from visivo.commands.test import test
from visivo.models.test import Test
from visivo.parsers.file_names import PROJECT_FILE_NAME
from visivo.commands.utils import create_file_database
from tests.factories.model_factories import AlertFactory, ProjectFactory
from tests.support.utils import temp_folder, temp_yml_file
from tests.factories.model_factories import DestinationFactory

runner = CliRunner()


def test_test():
    output_dir = temp_folder()
    project = ProjectFactory()
    create_file_database(url=project.sources[0].url(), output_dir=output_dir)
    tmp = temp_yml_file(
        dict=json.loads(project.model_dump_json()), name=PROJECT_FILE_NAME
    )
    working_dir = os.path.dirname(tmp)
    response = runner.invoke(
        test, ["-o", output_dir, "-w", working_dir, "-s", "source"]
    )
    assert "tests run" in response.output
    assert response.exit_code == 0


def test_test_failure():
    output_dir = temp_folder()
    project = ProjectFactory()
    project.dashboards[0].rows[0].items[0].chart.traces[0].tests = [
        Test(assertions=[">{ False }"])
    ]
    create_file_database(url=project.sources[0].url(), output_dir=output_dir)
    tmp = temp_yml_file(
        dict=json.loads(project.model_dump_json(by_alias=True)), name=PROJECT_FILE_NAME
    )
    working_dir = os.path.dirname(tmp)
    data = {"trace": {"props.x": [1, 2, 3, 4, 5, 6], "props.y": [1, 1, 2, 3, 5, 8]}}
    folders = f"{output_dir}/trace"
    os.makedirs(folders, exist_ok=True)
    json_file = open(f"{folders}/data.json", "w")
    json_file.write(json.dumps(data))
    json_file.close()
    response = runner.invoke(
        test, ["-o", output_dir, "-w", working_dir, "-s", "source"]
    )
    assert "tests run" in response.output
    assert response.exit_code == 1


def test_test_alert():
    output_dir = temp_folder()
    alert = AlertFactory()
    project = ProjectFactory(alerts=[alert])
    create_file_database(url=project.sources[0].url(), output_dir=output_dir)
    tmp = temp_yml_file(
        dict=json.loads(project.model_dump_json(by_alias=True)), name=PROJECT_FILE_NAME
    )
    working_dir = os.path.dirname(tmp)
    response = runner.invoke(
<<<<<<< HEAD
        test, ["-o", output_dir, "-w", working_dir, "-t", "target"]
=======
        test, ["-o", output_dir, "-w", working_dir, "-s", "source", "-a", alert.name]
>>>>>>> f969a617
    )
    assert "tests run" in response.output
    assert "Console Destination Run" in response.output
    assert response.exit_code == 0<|MERGE_RESOLUTION|>--- conflicted
+++ resolved
@@ -61,11 +61,7 @@
     )
     working_dir = os.path.dirname(tmp)
     response = runner.invoke(
-<<<<<<< HEAD
-        test, ["-o", output_dir, "-w", working_dir, "-t", "target"]
-=======
-        test, ["-o", output_dir, "-w", working_dir, "-s", "source", "-a", alert.name]
->>>>>>> f969a617
+        test, ["-o", output_dir, "-w", working_dir, "-s", "source"]
     )
     assert "tests run" in response.output
     assert "Console Destination Run" in response.output
