import os
import json
from unittest.mock import patch
from tests.factories.model_factories import DashboardFactory, ProjectFactory
from tests.support.utils import temp_folder, temp_yml_file
from visivo.commands.run_phase import run_phase
from visivo.commands.utils import create_file_database
from visivo.models.defaults import Defaults
from visivo.parsers.file_names import PROFILE_FILE_NAME, PROJECT_FILE_NAME
from visivo.query.runner import Runner
from unittest.mock import ANY


def test_run_phase():
    output_dir = temp_folder()
    project = ProjectFactory(defaults=Defaults(source_name="source"))
    trace = project.dashboards[0].rows[0].items[0].chart.traces[0]
    additional_dashboard = DashboardFactory(name="Other Dashboard")
<<<<<<< HEAD
    additional_dashboard.rows[0].items[0].name = "Additional Item"
=======
    additional_dashboard.rows[0].name = "Additional Row"
>>>>>>> f969a617
    additional_dashboard.rows[0].items[
        0
    ].chart.selector.name = "Additional Chart Selector"
    additional_dashboard.rows[0].items[0].chart.name = "Additional Chart"
    additional_dashboard.rows[0].items[0].chart.traces[0].name = "Additional Trace"
    additional_dashboard.rows[0].items[0].chart.traces[
        0
    ].model.name = "Additional Model"
    project.dashboards.append(additional_dashboard)
    create_file_database(url=project.sources[0].url(), output_dir=output_dir)

    tmp = temp_yml_file(
        dict=json.loads(project.model_dump_json()), name=PROJECT_FILE_NAME
    )
    working_dir = os.path.dirname(tmp)

    run_phase(
        default_source="source",
        working_dir=working_dir,
        output_dir=output_dir,
        name_filter="dashboard",
    )
    assert os.path.exists(f"{output_dir}/{trace.name}/query.sql")
    assert os.path.exists(f"{output_dir}/{trace.name}/data.json")<|MERGE_RESOLUTION|>--- conflicted
+++ resolved
@@ -16,11 +16,8 @@
     project = ProjectFactory(defaults=Defaults(source_name="source"))
     trace = project.dashboards[0].rows[0].items[0].chart.traces[0]
     additional_dashboard = DashboardFactory(name="Other Dashboard")
-<<<<<<< HEAD
     additional_dashboard.rows[0].items[0].name = "Additional Item"
-=======
     additional_dashboard.rows[0].name = "Additional Row"
->>>>>>> f969a617
     additional_dashboard.rows[0].items[
         0
     ].chart.selector.name = "Additional Chart Selector"
