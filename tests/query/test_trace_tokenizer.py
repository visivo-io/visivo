from visivo.query.trace_tokenizer import TraceTokenizer
<<<<<<< HEAD
from tests.factories.model_factories import SnowflakeSourceFactory, TraceFactory
=======
from visivo.query.dialect import Dialect
from tests.factories.model_factories import (
    SnowflakeSourceFactory,
    TraceFactory,
    RedshiftSourceFactory,
)
>>>>>>> afd3cd72
from tests.factories.model_factories import SourceFactory
from visivo.models.trace import Trace
import pytest


def test_TraceTonkenizer():
    trace = TraceFactory()
    source = SourceFactory()
    trace_tokenizer = TraceTokenizer(trace=trace, model=trace.model, source=source)
    tokenized_trace = trace_tokenizer.tokenize()
    trace_dict = tokenized_trace.model_dump(exclude_none=True)
    assert trace_dict["sql"] == "select * from test_table"
    assert trace_dict["cohort_on"] == f"'{trace.name}'"
    assert trace_dict["select_items"] == {"props.x": "x", "props.y": "y"}
    assert trace_dict["source"] == "source"


def test_TraceTonkenizer_surface():
    trace = TraceFactory(surface_props=True)
    source = SourceFactory()
    trace_tokenizer = TraceTokenizer(trace=trace, model=trace.model, source=source)
    tokenized_trace = trace_tokenizer.tokenize()
    trace_dict = tokenized_trace.model_dump(exclude_none=True)
    assert trace_dict["sql"] == "select * from test_table"
    assert trace_dict["cohort_on"] == f"'{trace.name}'"
    assert trace_dict["select_items"] == {"props.z.0": "x+10", "props.z.1": "y+15"}
    assert trace_dict["source"] == "source"


def test_TraceTonkenizer_without_name():
    trace = TraceFactory()
    trace.name = None
    source = SourceFactory()
    trace_tokenizer = TraceTokenizer(trace=trace, model=trace.model, source=source)
    tokenized_trace = trace_tokenizer.tokenize()
    trace_dict = tokenized_trace.model_dump(exclude_none=True)
    assert trace_dict["sql"] == "select * from test_table"
    assert trace_dict["cohort_on"] == "'values'"
    assert trace_dict["select_items"] == {"props.x": "x", "props.y": "y"}
    assert trace_dict["source"] == "source"


def test_tokenization_with_query_functions():
    data = {
        "name": "query_trace",
        "model": {"sql": "SELECT * FROM widget_sales"},
        "cohort_on": "widget",
        "props": {
            "type": "scatter",
            "x": "?{ date_trunc('week', completed_at) }",
            "y": "?{ sum(amount) }",
        },
    }
    trace = Trace(**data)
    source = SnowflakeSourceFactory()
    trace_tokenizer = TraceTokenizer(trace=trace, model=trace.model, source=source)
    tokenized_trace = trace_tokenizer.tokenize()
    assert tokenized_trace.cohort_on == "widget"
    assert tokenized_trace.select_items["props.y"] == "sum(amount)"
    assert tokenized_trace.select_items["props.x"] == "date_trunc('week', completed_at)"
    assert len(tokenized_trace.groupby_statements) == 2
    assert "date_trunc('week', completed_at)" in tokenized_trace.groupby_statements


def test_tokenization_with_column_functions():
    data = {
        "name": "query_trace",
        "model": {"sql": "SELECT * FROM widget_sales"},
        "cohort_on": "widget",
        "columns": {"x": "?{sum(amount)}", "y": "?{date_trunc('week', completed_at)}"},
        "props": {
            "type": "scatter",
            "x": "column(x)",
            "y": "column(y)",
        },
    }
    trace = Trace(**data)
    source = SourceFactory()
    source = SnowflakeSourceFactory()
    trace_tokenizer = TraceTokenizer(trace=trace, model=trace.model, source=source)
    tokenized_trace = trace_tokenizer.tokenize()
    assert tokenized_trace.cohort_on == "widget"
    assert tokenized_trace.select_items["columns.x"] == "sum(amount)"
    assert tokenized_trace.select_items["columns.y"] == "date_trunc('week', completed_at)"
    assert len(tokenized_trace.groupby_statements) == 2
    assert "date_trunc('week', completed_at)" in tokenized_trace.groupby_statements


def test_tokenization_cohort_on():
    data = {
        "name": "query_trace",
        "model": {"sql": "SELECT * FROM widget_sales"},
        "cohort_on": "?{widget}",
        "props": {
            "type": "scatter",
            "x": "?{ date_trunc('week', completed_at) }",
            "y": "?{ sum(amount) }",
        },
    }
    trace = Trace(**data)
    source = SnowflakeSourceFactory()
    trace_tokenizer = TraceTokenizer(trace=trace, model=trace.model, source=source)
    tokenized_trace = trace_tokenizer.tokenize()
    assert tokenized_trace.cohort_on == "widget"
    assert "cohort_on" not in tokenized_trace.select_items.keys()

    data = {
        "name": "query_trace",
        "model": {"sql": "SELECT * FROM widget_sales"},
        "cohort_on": "widget",
        "props": {
            "type": "scatter",
            "x": "?{ date_trunc('week', completed_at) }",
            "y": "?{ sum(amount) }",
        },
    }
    trace = Trace(**data)
    source = SnowflakeSourceFactory()
    trace_tokenizer = TraceTokenizer(trace=trace, model=trace.model, source=source)
    tokenized_trace = trace_tokenizer.tokenize()
    assert tokenized_trace.cohort_on == "widget"


def test_tokenization_order_by():
    data = {
        "name": "query_trace",
        "model": {"sql": "SELECT * FROM widget_sales"},
        "cohort_on": "?{widget}",
        "props": {
            "type": "scatter",
            "x": "?{ date_trunc('week', completed_at) }",
            "y": "?{ sum(amount) }",
        },
        "order_by": [
            "?{ a_different_column desc}",
            "?{ count(amount) desc }",
        ],
    }
    trace = Trace(**data)
    source = SnowflakeSourceFactory()
    trace_tokenizer = TraceTokenizer(trace=trace, model=trace.model, source=source)
    tokenized_trace = trace_tokenizer.tokenize()
    assert len(tokenized_trace.order_by) == 2
    assert "count(amount) desc" not in tokenized_trace.groupby_statements
    assert "count(amount)" not in tokenized_trace.groupby_statements
    assert "date_trunc('week', completed_at)" in tokenized_trace.groupby_statements
    assert "a_different_column" in tokenized_trace.groupby_statements


def test_tokenization_order_by_window():
    data = {
        "name": "query_trace",
        "model": {"sql": "SELECT * FROM widget_sales"},
        "props": {"type": "scatter"},
        "order_by": [
            "?{ a_different_column desc}",
            "?{ count(completed_at)OVER(PARTITION BY widget) }",
        ],
    }
    trace = Trace(**data)
    source = SnowflakeSourceFactory()
    trace_tokenizer = TraceTokenizer(trace=trace, model=trace.model, source=source)
    tokenized_trace = trace_tokenizer.tokenize()
    assert "count(completed_at)OVER(PARTITION BY widget)" in tokenized_trace.order_by
    assert "count(completed_at)over(partition by widget)" in tokenized_trace.groupby_statements


def test_tokenization_filter_window_agg_vanilla():
    data = {
        "name": "query_trace",
        "model": {"sql": "SELECT * FROM widget_sales"},
        "props": {"type": "scatter"},
        "filters": [
            "?{ a_different_column = 'value' }",
            "?{ count(completed_at)OVER(PARTITION BY widget) > 2 }",
            "?{ count(distinct another_column)>2 }",
        ],
    }
    trace = Trace(**data)
    source = SnowflakeSourceFactory()
    trace_tokenizer = TraceTokenizer(trace=trace, model=trace.model, source=source)
    tokenized_trace = trace_tokenizer.tokenize()
    assert "count(completed_at)OVER(PARTITION BY widget) > 2" in tokenized_trace.filter_by["window"]
    assert "count(distinct another_column)>2" in tokenized_trace.filter_by["aggregate"]
    assert "a_different_column = 'value'" in tokenized_trace.filter_by["vanilla"]


def test_tokenization_warn_for_windows_filters_on_non_snowflake():
    data = {
        "name": "query_trace",
        "model": {"sql": "SELECT * FROM widget_sales"},
        "props": {"type": "scatter"},
        "filters": [
            "?{ a_different_column = 'value' }",
            "?{ count(completed_at)OVER(PARTITION BY widget) > 2 }",
            "?{ count(distinct another_column)>2 }",
        ],
    }
    trace = Trace(**data)
    source = SourceFactory(type="sqlite")
    with pytest.warns(Warning, match="Window function filtering") as warn:
        trace_tokenizer = TraceTokenizer(trace=trace, model=trace.model, source=source)

    tokenized_trace = trace_tokenizer.tokenize()

    assert tokenized_trace.filter_by["window"] == []
    assert warn


def test_tokenization_of_nested_inputs():
    data = {
        "name": "query_trace",
        "model": {"sql": "SELECT * FROM widget_sales"},
        "cohort_on": "?{widget}",
        "props": {
            "type": "scatter",
            "x": "?{ date_trunc('week', completed_at) }",
            "y": "?{ sum(amount) }",
            "marker": {
                "color": "?{ case when sum(amount) > 200 then 'green' else 'blue' end }",
            },
        },
    }
    trace = Trace(**data)
    source = SnowflakeSourceFactory()
    trace_tokenizer = TraceTokenizer(trace=trace, model=trace.model, source=source)
    tokenized_trace = trace_tokenizer.tokenize()
    assert (
        tokenized_trace.select_items["props.marker.color"]
        == "case when sum(amount) > 200 then 'green' else 'blue' end"
    )
    assert tokenized_trace.select_items["props.x"] == "date_trunc('week', completed_at)"
    assert tokenized_trace.select_items["props.y"] == "sum(amount)"
    assert "sum(amount)" not in tokenized_trace.groupby_statements


def test_redshift_varchar_casting_for_string_cohort_on():
    """Test that string literals in cohort_on are cast to VARCHAR(128) for Redshift sources"""
    # Test with trace name (should be cast)
    data = {
        "name": "test_trace",
        "model": {"sql": "SELECT * FROM test_table"},
        "props": {"type": "scatter"},
    }
    trace = Trace(**data)
    source = RedshiftSourceFactory()
    trace_tokenizer = TraceTokenizer(trace=trace, model=trace.model, source=source)
    tokenized_trace = trace_tokenizer.tokenize()

    # When trace has a name, cohort_on defaults to 'trace_name' which should be cast
    assert tokenized_trace.cohort_on == "CAST('test_trace' AS VARCHAR(128))"

    # Test with no trace name (should cast default 'values')
    trace_no_name = TraceFactory()
    trace_no_name.name = None
    trace_tokenizer_no_name = TraceTokenizer(
        trace=trace_no_name, model=trace_no_name.model, source=source
    )
    tokenized_trace_no_name = trace_tokenizer_no_name.tokenize()

    # Should cast the default 'values'
    assert tokenized_trace_no_name.cohort_on == "CAST('values' AS VARCHAR(128))"

    # Test with explicit string cohort_on
    data_explicit = {
        "name": "test_trace",
        "model": {"sql": "SELECT * FROM test_table"},
        "cohort_on": "'custom_value'",
        "props": {"type": "scatter"},
    }
    trace_explicit = Trace(**data_explicit)
    trace_tokenizer_explicit = TraceTokenizer(
        trace=trace_explicit, model=trace_explicit.model, source=source
    )
    tokenized_trace_explicit = trace_tokenizer_explicit.tokenize()

    # Should cast the explicit string value
    assert tokenized_trace_explicit.cohort_on == "CAST('custom_value' AS VARCHAR(128))"

    # Test with column name (should NOT be cast)
    data_column = {
        "name": "test_trace",
        "model": {"sql": "SELECT * FROM test_table"},
        "cohort_on": "column_name",
        "props": {"type": "scatter"},
    }
    trace_column = Trace(**data_column)
    trace_tokenizer_column = TraceTokenizer(
        trace=trace_column, model=trace_column.model, source=source
    )
    tokenized_trace_column = trace_tokenizer_column.tokenize()

    # Should NOT be cast since it's not a string literal
    assert tokenized_trace_column.cohort_on == "column_name"

    # Test that non-Redshift sources are not affected
    non_redshift_source = SnowflakeSourceFactory()
    trace_tokenizer_snowflake = TraceTokenizer(
        trace=trace, model=trace.model, source=non_redshift_source
    )
    tokenized_trace_snowflake = trace_tokenizer_snowflake.tokenize()

    # Should NOT be cast for non-Redshift sources
    assert tokenized_trace_snowflake.cohort_on == "'test_trace'"<|MERGE_RESOLUTION|>--- conflicted
+++ resolved
@@ -1,14 +1,9 @@
 from visivo.query.trace_tokenizer import TraceTokenizer
-<<<<<<< HEAD
-from tests.factories.model_factories import SnowflakeSourceFactory, TraceFactory
-=======
-from visivo.query.dialect import Dialect
 from tests.factories.model_factories import (
     SnowflakeSourceFactory,
     TraceFactory,
     RedshiftSourceFactory,
 )
->>>>>>> afd3cd72
 from tests.factories.model_factories import SourceFactory
 from visivo.models.trace import Trace
 import pytest
