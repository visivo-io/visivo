from visivo.models.chart import Chart
from visivo.models.selector import Selector
from visivo.models.trace import Trace
from visivo.parsers.serializer import Serializer
from tests.factories.model_factories import (
    DashboardFactory,
    DefaultsFactory,
    ItemFactory,
    ProjectFactory,
    RowFactory,
    SelectorFactory,
    TraceFactory,
    ChartFactory,
    SqlModelFactory,
)


def test_Serializer_with_basic_project():
    project = ProjectFactory()
    project = Serializer(project=project).dereference()
    assert project.name == "project"
    assert project.cli_version


def test_Serializer_with_trace_ref():
    project = ProjectFactory(trace_ref=True)
    assert project.dashboards[0].rows[0].items[0].chart.traces[0] == "ref(trace_name)"
    project = Serializer(project=project).dereference()
    assert project.name == "project"
    assert project.traces == []
    assert project.dashboards[0].rows[0].items[0].chart.traces[0].name == "trace_name"


def test_Serializer_with_source_ref():
    project = ProjectFactory()
    project.dashboards[0].rows[0].items[0].chart.traces[0].model.source = "ref(source)"
    project = Serializer(project=project).dereference()
    assert project.name == "project"
    assert project.sources == []
    assert (
        project.dashboards[0].rows[0].items[0].chart.traces[0].model.source.name
        == "source"
    )


def test_Serializer_with_default_source():
    project = ProjectFactory()
    project.defaults = DefaultsFactory(source_name="source")
    project.dashboards[0].rows[0].items[0].chart.traces[0].model.source = None
    project = Serializer(project=project).dereference()
    assert project.name == "project"
    assert project.sources == []
    assert (
        project.dashboards[0].rows[0].items[0].chart.traces[0].model.source.name
        == "source"
    )


def test_Serializer_with_chart_ref():
    project = ProjectFactory(chart_ref=True)
    assert project.dashboards[0].rows[0].items[0].chart == "ref(chart_name)"
    project = Serializer(project=project).dereference()
    assert project.name == "project"
    assert project.charts == []
    assert project.dashboards[0].rows[0].items[0].chart.name == "chart_name"


def test_Serializer_with_table_ref():
    project = ProjectFactory(table_ref=True)
    assert project.dashboards[0].rows[0].items[0].table == "ref(table_name)"
    project = Serializer(project=project).dereference()
    assert project.name == "project"
    assert project.tables == []
    assert project.dashboards[0].rows[0].items[0].table.name == "table_name"


def test_Serializer_with_table_trace_ref():
    trace = TraceFactory(name="trace_name")
    trace.model.name = "second_model"
    dashboard = DashboardFactory(table_item=True)
    dashboard.rows[0].items[0].table.traces[0] = "ref(trace_name)"
    project = ProjectFactory(dashboards=[dashboard], traces=[trace])
    project = Serializer(project=project).dereference()
    assert project.name == "project"
    assert project.traces == []
    assert project.dashboards[0].rows[0].items[0].table.traces[0].name == "trace_name"


def test_Serializer_with_model_ref():
    project = ProjectFactory(model_ref=True)
    project.dashboards[0].rows[0].items[0].chart.traces[0].model = "ref(model_name)"
    project = Serializer(project=project).dereference()
    assert project.name == "project"
    assert project.traces == []
    assert (
        project.dashboards[0].rows[0].items[0].chart.traces[0].model.name
        == "model_name"
    )


def test_Serializer_with_table_model_ref():
    model = SqlModelFactory(name="model_name")
    project = ProjectFactory(table_item=True, models=[model])
    project.dashboards[0].rows[0].items[0].table.traces[0].model = "ref(model_name)"
    project = Serializer(project=project).dereference()
    assert project.name == "project"
    assert project.traces == []
    assert (
        project.dashboards[0].rows[0].items[0].table.traces[0].model.name
        == "model_name"
    )


def test_Serializer_with_selector_model_ref():
    selector = Selector(name="selector_name")
    project = ProjectFactory(selectors=[selector])
    chart = project.dashboards[0].rows[0].items[0].chart
    chart.selector = "ref(selector_name)"
    selector.options = [f"ref({chart.traces[0].name})"]
    project = Serializer(project=project).dereference()
    assert project.name == "project"
    assert project.selectors == []
    assert project.dashboards[0].rows[0].items[0].chart.selector.name == "selector_name"
    assert (
        project.dashboards[0].rows[0].items[0].chart.selector.options[0].name == "trace"
    )


def test_Serializer_with_refs_does_not_change_original():
    chart = ChartFactory(name="chart_name", traces=["ref(trace_name)"])
    trace = TraceFactory(name="trace_name")
    project = ProjectFactory(chart_ref=True, charts=[chart], traces=[trace])
    project.dashboards[0].rows[0].items[0].chart = "ref(chart_name)"
    Serializer(project=project).dereference()
    assert len(project.descendants_of_type(type=Chart)) == 1
    assert len(project.descendants_of_type(type=Trace)) == 1


def test_Serializer_with_item_selector():
    selector = SelectorFactory(name="selector_name", options=["ref(trace_name_1)"])
    chart1 = ChartFactory(
        name="chart_name_1", traces=["ref(trace_name_1)"], selector="ref(selector_name)"
    )
    chart2 = ChartFactory(
        name="chart_name_2", traces=["ref(trace_name_2)"], selector="ref(selector_name)"
    )
    model = SqlModelFactory()
    trace1 = TraceFactory(name="trace_name_1", model="ref(model)")
    trace2 = TraceFactory(name="trace_name_2", model="ref(model)")
    dashboard = DashboardFactory(
        rows=[
            RowFactory(
                items=[
                    ItemFactory(chart="ref(chart_name_1)"),
                    ItemFactory(name="item_2", chart="ref(chart_name_2)"),
                ]
            )
        ]
    )
    project = ProjectFactory(
        chart_ref=True,
        models=[model],
        selectors=[selector],
        charts=[chart1, chart2],
        traces=[trace1, trace2],
        dashboards=[dashboard],
    )
    project = Serializer(project=project).dereference()
    assert len(project.dashboards[0].rows[0].items[0].chart.traces) == 1
    assert len(project.dashboards[0].rows[0].items[1].chart.traces) == 1


def test_Serializer_with_item_row_selector():
    selector = SelectorFactory(name="selector_name", options=["ref(row)"])
    project = ProjectFactory()
    item = ItemFactory(chart=None, selector=selector)
    project.dashboards[0].rows[0].items.append(item)
    project = Serializer(project=project).dereference()
    assert project.dashboards[0].rows[0].items[1].selector.options[0].name == "row"


def test_Serializer_with_multiple_use_of_same_ref():
    model = SqlModelFactory(name="model_name")
    trace = TraceFactory(name="trace_name", model="ref(model_name)")
    chart = ChartFactory(name="chart_name", traces=["ref(trace_name)"])
<<<<<<< HEAD
    item_1 = ItemFactory(chart="ref(chart_name)")
    item_2 = ItemFactory(name="item_2", chart="ref(chart_name)")
=======
    item_1 = ItemFactory(chart="ref(chart_name)", name="item_1")
    item_2 = ItemFactory(chart="ref(chart_name)", name="item_2")
>>>>>>> f969a617
    row = RowFactory(items=[item_1, item_2])
    dashboard = DashboardFactory(rows=[row])
    project = ProjectFactory(
        dashboards=[dashboard], models=[model], traces=[trace], charts=[chart]
    )
    project = Serializer(project=project).dereference()
    assert project.name == "project"
    assert project.sources == []
    assert project.traces == []
    assert project.charts == []
    assert project.models == []
    assert project.dashboards[0].rows[0].items[0].chart.name == "chart_name"
    assert project.dashboards[0].rows[0].items[0].chart.traces[0].name == "trace_name"
    assert (
        project.dashboards[0].rows[0].items[0].chart.traces[0].model.name
        == "model_name"
    )
    assert project.dashboards[0].rows[0].items[1].chart.name == "chart_name"
    assert project.dashboards[0].rows[0].items[1].chart.traces[0].name == "trace_name"
    assert (
        project.dashboards[0].rows[0].items[1].chart.traces[0].model.name
        == "model_name"
    )<|MERGE_RESOLUTION|>--- conflicted
+++ resolved
@@ -183,13 +183,8 @@
     model = SqlModelFactory(name="model_name")
     trace = TraceFactory(name="trace_name", model="ref(model_name)")
     chart = ChartFactory(name="chart_name", traces=["ref(trace_name)"])
-<<<<<<< HEAD
-    item_1 = ItemFactory(chart="ref(chart_name)")
-    item_2 = ItemFactory(name="item_2", chart="ref(chart_name)")
-=======
     item_1 = ItemFactory(chart="ref(chart_name)", name="item_1")
     item_2 = ItemFactory(chart="ref(chart_name)", name="item_2")
->>>>>>> f969a617
     row = RowFactory(items=[item_1, item_2])
     dashboard = DashboardFactory(rows=[row])
     project = ProjectFactory(
