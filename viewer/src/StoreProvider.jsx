--- conflicted
+++ resolved
@@ -1,23 +1,13 @@
-import { useEffect } from "react";
-import useStore from "./stores/store";
-import { fetchProject } from "./api/project";
+import { useEffect } from 'react';
+import useStore from './stores/store';
+import { fetchProject } from './api/project';
 
 export const StoreProvider = ({ children }) => {
-<<<<<<< HEAD
-  const setProjectData = useStore((state) => state.setProjectData);
-  const fetchNamedChildren = useStore((state) => state.fetchNamedChildren);
-  const fetchProjectFilePath = useStore((state) => state.fetchProjectFilePath);
-  const createProjectFileObjects = useStore(
-    (state) => state.createProjectFileObjects
-  );
-  const fetchSchema = useStore((state) => state.fetchSchema);
-=======
   const setProjectData = useStore(state => state.setProjectData);
   const fetchNamedChildren = useStore(state => state.fetchNamedChildren);
   const fetchProjectFilePath = useStore(state => state.fetchProjectFilePath);
-  const CreateProjectFileObjects = useStore(state => state.CreateProjectFileObjects);
+  const createProjectFileObjects = useStore(state => state.createProjectFileObjects);
   const fetchSchema = useStore(state => state.fetchSchema);
->>>>>>> 7435f9a0
 
   useEffect(() => {
     const fetchProjectData = async () => {
@@ -25,7 +15,7 @@
         const data = await fetchProject();
         setProjectData(data);
       } catch (error) {
-        console.error("Error fetching project data:", error);
+        console.error('Error fetching project data:', error);
       }
     };
 
@@ -42,11 +32,7 @@
     fetchNamedChildren,
     setProjectData,
     fetchProjectFilePath,
-<<<<<<< HEAD
     createProjectFileObjects,
-=======
-    CreateProjectFileObjects,
->>>>>>> 7435f9a0
     fetchSchema,
   ]);
 
