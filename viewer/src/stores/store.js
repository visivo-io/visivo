import { create } from 'zustand';
import { devtools, persist } from 'zustand/middleware';

import createEditorSlice from './editorStore';
import createExplorerSlice from './explorerStore';
import createCommonSlice from './commonStore';
import createProjectSlice from './projectStore';
import createSelectorSlice from './selectorStore';

const useStore = create(
  devtools((...a) => ({
    ...createEditorSlice(...a),
    ...createExplorerSlice(...a),
<<<<<<< HEAD
    ...persist(createCommonSlice, {
      name: 'common-storage',
      partialize: (state) => ({ scrollPositions: state.scrollPositions })
    })(...a)
=======
    ...createCommonSlice(...a),
    ...createProjectSlice(...a),
    ...createSelectorSlice(...a),
>>>>>>> e15e6331
  }))
);

export default useStore;<|MERGE_RESOLUTION|>--- conflicted
+++ resolved
@@ -11,16 +11,12 @@
   devtools((...a) => ({
     ...createEditorSlice(...a),
     ...createExplorerSlice(...a),
-<<<<<<< HEAD
     ...persist(createCommonSlice, {
       name: 'common-storage',
       partialize: (state) => ({ scrollPositions: state.scrollPositions })
     })(...a)
-=======
-    ...createCommonSlice(...a),
     ...createProjectSlice(...a),
     ...createSelectorSlice(...a),
->>>>>>> e15e6331
   }))
 );
 
