--- conflicted
+++ resolved
@@ -1,27 +1,19 @@
 import { fetchProject } from '../api/project';
 import { fetchProjectFilePath } from '../api/projectFilePath';
 
-<<<<<<< HEAD
 const createCommonSlice = (set, get) => {
   const evaluateIsNewProject = () => {
     const { project } = get();
     const dashboards = project?.project_json?.dashboards ?? [];
     const isNew = project?.project_json?.name === "Quickstart Visivo" && dashboards.length === 0;
     set({ isNewProject: isNew });
-    set({ isOnBoardingLoading: false });
   };
 
   return {
     project: null,
     projectFilePath: null,
     isNewProject: undefined,
-    isOnBoardingLoading: true,
-    scrollPositions: {},
-    setScrollPosition: (dashName, pos) => {
-      set(state => ({
-        scrollPositions: { ...state.scrollPositions, [dashName]: pos }
-      }));
-    },
+
     setProject: (project) => {
       set({ project });
       evaluateIsNewProject();
@@ -43,21 +35,5 @@
     },
   }
 };
-=======
-const createCommonSlice = (set, get) => ({
-  project: null,
-  setProject: project => set({ project }),
-  fetchProject: async () => {
-    const project = await fetchProject();
-    set({ project });
-  },
-  scrollPositions: {},
-  setScrollPosition: (dashName, pos) => {
-    set(state => ({
-      scrollPositions: { ...state.scrollPositions, [dashName]: pos },
-    }));
-  },
-});
->>>>>>> f7f41ef3
 
 export default createCommonSlice;