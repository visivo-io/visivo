<<<<<<< HEAD
import { render, screen } from '@testing-library/react';
import Project from './Project';
import { URLProvider } from '../../contexts/URLContext';
import { QueryClient, QueryClientProvider } from '@tanstack/react-query';
import { createMemoryRouter } from 'react-router-dom';
import { RouterProvider } from 'react-router-dom';
import { futureFlags } from '../../router-config';
// Mock window.scrollTo
beforeAll(() => {
  window.scrollTo = jest.fn();
});
=======
import React from "react";
import { render, screen } from "@testing-library/react";
import { MemoryRouter } from "react-router-dom";
import Project from "./Project";
>>>>>>> 51725448

// Mock Dashboard component
jest.mock("./Dashboard", () => ({ project, dashboardName }) => (
  <div data-testid="dashboard-component">Dashboard: {dashboardName}</div>
));
jest.mock("../../stores/store", () => {
  const { create } = require("zustand");

  const useStore = create(() => ({
    setScrollPosition: jest.fn(),
    scrollPositions: {},
    filteredDashboards: [],
    dashboardsByLevel: {
      Unassigned: [
        {
          name: "dashboard",
          rows: [
            {
              height: "medium",
              items: [
                {
                  width: 1,
                  markdown: "First Markdown",
                },
              ],
            },
          ],
        },
      ],
    },
    setDashboards: jest.fn(),
    setCurrentDashboardName: jest.fn(),
    filterDashboards: jest.fn(),
  }));

  return {
    __esModule: true,
    default: useStore,
  };
});

describe("Project Component", () => {
  const mockProject = {
    id: 1,
    project_json: {
      dashboards: [
        {
          name: "dashboard",
          rows: [
            {
              height: "medium",
              items: [
                {
                  width: 1,
                  markdown: "First Markdown",
                },
              ],
            },
          ],
        },
      ],
      defaults: {},
    },
  };

  const fetchTraces = jest.fn();

<<<<<<< HEAD

// Create a new QueryClient instance for each test
const queryClient = new QueryClient({
  defaultOptions: {
    queries: {
      retry: false,
    },
  },
});
const project = getProject([{ width: 1, markdown: 'First Markdown' }]);
const loadProject = () => {
  return { ...project, created_at: '2024-08-07T13:07:34Z', id: '1' };
};

test('renders dashboard overview without dashboard name param', async () => {
  let dashboardName = null;
  const routes = [
    {
      path: '/:dashboardName?',
      element: (
=======
  test("renders dashboard component when dashboardName is provided", () => {
    render(
      <MemoryRouter>
>>>>>>> 51725448
        <Project
          project={mockProject}
          dashboardName="dashboard"
          fetchTraces={fetchTraces}
        />
<<<<<<< HEAD
      ),
      id: 'project',
      loader: loadProject,
    },
  ];
  const router = createMemoryRouter(routes, {
    initialEntries: ['/'],
    initialIndex: 0,
    future: futureFlags,
  });

  render(
    <QueryClientProvider client={queryClient}>
      <URLProvider environment="local">
        <RouterProvider router={router} future={futureFlags} />
      </URLProvider>
    </QueryClientProvider>
  );
=======
      </MemoryRouter>
    );
>>>>>>> 51725448

    expect(screen.getByTestId("dashboard-component")).toBeInTheDocument();
    expect(screen.getByText("Dashboard: dashboard")).toBeInTheDocument();
  });

  test("renders dashboard name through Dashboard component", () => {
    render(
      <MemoryRouter>
        <Project
          project={mockProject}
          dashboardName="dashboard"
          fetchTraces={fetchTraces}
        />
      </MemoryRouter>
    );

<<<<<<< HEAD
  render(
    <QueryClientProvider client={queryClient}>
      <URLProvider environment="local">
        <RouterProvider router={router} future={futureFlags} />
      </URLProvider>
    </QueryClientProvider>
  );

  const unassignedSection = screen.queryByText('Unassigned');
  expect(unassignedSection).not.toBeInTheDocument();

  const dashboard = await screen.findByText(/First Markdown/);
  expect(dashboard).toBeInTheDocument();
=======
    expect(screen.getByText(/dashboard/i)).toBeInTheDocument();
  });
>>>>>>> 51725448
});<|MERGE_RESOLUTION|>--- conflicted
+++ resolved
@@ -1,28 +1,22 @@
-<<<<<<< HEAD
 import { render, screen } from '@testing-library/react';
 import Project from './Project';
 import { URLProvider } from '../../contexts/URLContext';
 import { QueryClient, QueryClientProvider } from '@tanstack/react-query';
-import { createMemoryRouter } from 'react-router-dom';
-import { RouterProvider } from 'react-router-dom';
+import { createMemoryRouter, RouterProvider } from 'react-router-dom';
 import { futureFlags } from '../../router-config';
+
 // Mock window.scrollTo
 beforeAll(() => {
   window.scrollTo = jest.fn();
 });
-=======
-import React from "react";
-import { render, screen } from "@testing-library/react";
-import { MemoryRouter } from "react-router-dom";
-import Project from "./Project";
->>>>>>> 51725448
 
 // Mock Dashboard component
-jest.mock("./Dashboard", () => ({ project, dashboardName }) => (
+jest.mock('./Dashboard', () => ({ project, dashboardName }) => (
   <div data-testid="dashboard-component">Dashboard: {dashboardName}</div>
 ));
-jest.mock("../../stores/store", () => {
-  const { create } = require("zustand");
+
+jest.mock('../../stores/store', () => {
+  const { create } = require('zustand');
 
   const useStore = create(() => ({
     setScrollPosition: jest.fn(),
@@ -31,14 +25,14 @@
     dashboardsByLevel: {
       Unassigned: [
         {
-          name: "dashboard",
+          name: 'dashboard',
           rows: [
             {
-              height: "medium",
+              height: 'medium',
               items: [
                 {
                   width: 1,
-                  markdown: "First Markdown",
+                  markdown: 'First Markdown',
                 },
               ],
             },
@@ -49,6 +43,11 @@
     setDashboards: jest.fn(),
     setCurrentDashboardName: jest.fn(),
     filterDashboards: jest.fn(),
+    searchTerm: '',
+    setSearchTerm: jest.fn(),
+    selectedTags: [],
+    setSelectedTags: jest.fn(),
+    availableTags: [],
   }));
 
   return {
@@ -56,34 +55,6 @@
     default: useStore,
   };
 });
-
-describe("Project Component", () => {
-  const mockProject = {
-    id: 1,
-    project_json: {
-      dashboards: [
-        {
-          name: "dashboard",
-          rows: [
-            {
-              height: "medium",
-              items: [
-                {
-                  width: 1,
-                  markdown: "First Markdown",
-                },
-              ],
-            },
-          ],
-        },
-      ],
-      defaults: {},
-    },
-  };
-
-  const fetchTraces = jest.fn();
-
-<<<<<<< HEAD
 
 // Create a new QueryClient instance for each test
 const queryClient = new QueryClient({
@@ -93,82 +64,81 @@
     },
   },
 });
-const project = getProject([{ width: 1, markdown: 'First Markdown' }]);
-const loadProject = () => {
-  return { ...project, created_at: '2024-08-07T13:07:34Z', id: '1' };
+
+const getProject = items => {
+  return {
+    id: 1,
+    project_json: {
+      dashboards: [
+        {
+          name: 'dashboard',
+          rows: [
+            {
+              height: 'medium',
+              items: items,
+            },
+          ],
+        },
+      ],
+      defaults: {},
+    },
+  };
 };
 
-test('renders dashboard overview without dashboard name param', async () => {
-  let dashboardName = null;
-  const routes = [
-    {
-      path: '/:dashboardName?',
-      element: (
-=======
-  test("renders dashboard component when dashboardName is provided", () => {
+const project = getProject([{ width: 1, markdown: 'First Markdown' }]);
+const mockProject = project;
+const fetchTraces = jest.fn();
+
+describe('Project Component', () => {
+  test('renders dashboard overview without dashboard name param', async () => {
+    const routes = [
+      {
+        path: '/:dashboardName?',
+        element: <Project project={mockProject} dashboardName={null} fetchTraces={fetchTraces} />,
+      },
+    ];
+
+    const router = createMemoryRouter(routes, {
+      initialEntries: ['/'],
+      future: futureFlags,
+    });
+
     render(
-      <MemoryRouter>
->>>>>>> 51725448
-        <Project
-          project={mockProject}
-          dashboardName="dashboard"
-          fetchTraces={fetchTraces}
-        />
-<<<<<<< HEAD
-      ),
-      id: 'project',
-      loader: loadProject,
-    },
-  ];
-  const router = createMemoryRouter(routes, {
-    initialEntries: ['/'],
-    initialIndex: 0,
-    future: futureFlags,
+      <QueryClientProvider client={queryClient}>
+        <URLProvider environment="local">
+          <RouterProvider router={router} future={futureFlags} />
+        </URLProvider>
+      </QueryClientProvider>
+    );
+
+    const unassignedSection = await screen.findByText('Unassigned', {}, { timeout: 3000 });
+    expect(unassignedSection).toBeInTheDocument();
   });
 
-  render(
-    <QueryClientProvider client={queryClient}>
-      <URLProvider environment="local">
-        <RouterProvider router={router} future={futureFlags} />
-      </URLProvider>
-    </QueryClientProvider>
-  );
-=======
-      </MemoryRouter>
-    );
->>>>>>> 51725448
+  test('renders dashboard with dashboard name param', async () => {
+    const routes = [
+      {
+        path: '/:dashboardName?',
+        element: (
+          <Project project={mockProject} dashboardName="dashboard" fetchTraces={fetchTraces} />
+        ),
+      },
+    ];
 
-    expect(screen.getByTestId("dashboard-component")).toBeInTheDocument();
-    expect(screen.getByText("Dashboard: dashboard")).toBeInTheDocument();
-  });
+    const router = createMemoryRouter(routes, {
+      initialEntries: ['/dashboard'],
+      future: futureFlags,
+    });
 
-  test("renders dashboard name through Dashboard component", () => {
     render(
-      <MemoryRouter>
-        <Project
-          project={mockProject}
-          dashboardName="dashboard"
-          fetchTraces={fetchTraces}
-        />
-      </MemoryRouter>
+      <QueryClientProvider client={queryClient}>
+        <URLProvider environment="local">
+          <RouterProvider router={router} future={futureFlags} />
+        </URLProvider>
+      </QueryClientProvider>
     );
 
-<<<<<<< HEAD
-  render(
-    <QueryClientProvider client={queryClient}>
-      <URLProvider environment="local">
-        <RouterProvider router={router} future={futureFlags} />
-      </URLProvider>
-    </QueryClientProvider>
-  );
-
-  const unassignedSection = screen.queryByText('Unassigned');
-  expect(unassignedSection).not.toBeInTheDocument();
-
-  const dashboard = await screen.findByText(/First Markdown/);
-  expect(dashboard).toBeInTheDocument();
-=======
-    expect(screen.getByText(/dashboard/i)).toBeInTheDocument();
+    expect(screen.getByTestId('dashboard-component')).toBeInTheDocument();
+    expect(screen.getByText('Dashboard: dashboard')).toBeInTheDocument();
   });
->>>>>>> 51725448
 });