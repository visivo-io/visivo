--- conflicted
+++ resolved
@@ -37,16 +37,6 @@
   return [];
 };
 
-<<<<<<< HEAD
-// Mock QueryContext is no longer needed - QueryProvider creates these automatically
-=======
-const mockQueryContext = {
-  fetchDashboardQuery: () => ({
-    queryFn: jest.fn().mockResolvedValue(project),
-    queryKey: ['dashboard'],
-  }),
-};
->>>>>>> f7f41ef3
 
 // Create a new QueryClient instance for each test
 const queryClient = new QueryClient({
