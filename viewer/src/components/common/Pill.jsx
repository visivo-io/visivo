<<<<<<< HEAD
import React from "react";
import useStore from "../../stores/store";
import { TYPE_STYLE_MAP } from "../styled/VisivoObjectStyles";
import { HiOutlineDatabase } from "react-icons/hi";
import { PiArrowsInLineHorizontal } from "react-icons/pi";

const ObjectPill = ({
  name,
  onClick,
  onDoubleClick,
  children,
  inline = false,
}) => {
  const type = useStore((state) => state.namedChildren[name]?.type);

  const typeConfig = TYPE_STYLE_MAP[type] || {
    bg: "bg-gray-100",
    text: "text-gray-800",
    border: "border-gray-200",
=======
import React from 'react';
import useStore from '../../stores/store';
import { TYPE_STYLE_MAP } from '../styled/VisivoObjectStyles';
import { HiOutlineDatabase } from 'react-icons/hi';
import { PiArrowsInLineHorizontal } from 'react-icons/pi';

const ObjectPill = ({ name, onClick, onDoubleClick, children, inline = false }) => {
  const type = useStore(state => state.namedChildren[name]?.type);

  const typeConfig = TYPE_STYLE_MAP[type] || {
    bg: 'bg-gray-100',
    text: 'text-gray-800',
    border: 'border-gray-200',
>>>>>>> 669ada45
    icon: HiOutlineDatabase,
  };
  const Icon = typeConfig.icon;

  return (
    <div
      className={`flex items-center justify-between p-2 shadow-md rounded-2xl border ${typeConfig.bg} ${typeConfig.border} cursor-pointer hover:opacity-80 hover:shadow-lg transition-opacity`}
      style={{ minWidth: "30px", maxWidth: "400px", flex: "1 1 auto" }}
      onClick={onClick}
      onDoubleClick={onDoubleClick}
    >
      <div className="flex items-center min-w-0 flex-1">
        <div className="group relative flex-shrink-0">
          <Icon className={`w-5 h-5 mr-2 ${typeConfig.text}`} />
          <div className="absolute z-10 invisible group-hover:visible bg-gray-900 text-white text-xs rounded-xs py-1 px-2 -left-1 -bottom-8 whitespace-nowrap">
            {type || "Unknown Type"}
          </div>
        </div>
        <span className={`text-sm font-medium ${typeConfig.text} truncate`}>{name}</span>
      </div>
      {children}
      {inline && (
        <div className="group relative ml-2 flex-shrink-0">
          <PiArrowsInLineHorizontal className={`w-4 h-4 ${typeConfig.text}`} />
          <div className="absolute z-10 invisible group-hover:visible bg-gray-900 text-white text-xs rounded-xs py-1 px-2 right-0 -bottom-8 whitespace-nowrap">
            This object is defined inline <br /> with another object in the
            project
          </div>
        </div>
      )}
    </div>
  );
};

export default ObjectPill;<|MERGE_RESOLUTION|>--- conflicted
+++ resolved
@@ -1,4 +1,3 @@
-<<<<<<< HEAD
 import React from "react";
 import useStore from "../../stores/store";
 import { TYPE_STYLE_MAP } from "../styled/VisivoObjectStyles";
@@ -18,21 +17,6 @@
     bg: "bg-gray-100",
     text: "text-gray-800",
     border: "border-gray-200",
-=======
-import React from 'react';
-import useStore from '../../stores/store';
-import { TYPE_STYLE_MAP } from '../styled/VisivoObjectStyles';
-import { HiOutlineDatabase } from 'react-icons/hi';
-import { PiArrowsInLineHorizontal } from 'react-icons/pi';
-
-const ObjectPill = ({ name, onClick, onDoubleClick, children, inline = false }) => {
-  const type = useStore(state => state.namedChildren[name]?.type);
-
-  const typeConfig = TYPE_STYLE_MAP[type] || {
-    bg: 'bg-gray-100',
-    text: 'text-gray-800',
-    border: 'border-gray-200',
->>>>>>> 669ada45
     icon: HiOutlineDatabase,
   };
   const Icon = typeConfig.icon;
@@ -51,7 +35,9 @@
             {type || "Unknown Type"}
           </div>
         </div>
-        <span className={`text-sm font-medium ${typeConfig.text} truncate`}>{name}</span>
+        <span className={`text-sm font-medium ${typeConfig.text} truncate`}>
+          {name}
+        </span>
       </div>
       {children}
       {inline && (
@@ -67,4 +53,4 @@
   );
 };
 
-export default ObjectPill;+export default ObjectPill;
