import React, { useState, useEffect } from "react";
import useStore from "../../stores/store";

const editorIcons = {
  vscode:
<<<<<<< HEAD
    "https://raw.githubusercontent.com/vscode-icons/vscode-icons/master/icons/file_type_vscode.svg",
  cursor: "https://cursor.sh/favicon.ico",
  sublime: "https://www.sublimetext.com/favicon.ico",
  notepadpp: "https://notepad-plus-plus.org/favicon.ico",
  atom: "https://atom-editor.cc/favicon.ico",
  nvim: "https://raw.githubusercontent.com/neovim/neovim.github.io/master/logos/neovim-mark.svg",
  textmate: "https://macromates.com/favicon.ico",
  webstorm:
    "https://resources.jetbrains.com/storage/products/webstorm/img/meta/webstorm_logo_300x300.png",
  vim: "https://www.vim.org/images/vim_shortcut.ico",
  notepad: "https://windows93.net/c/programs/notepad/icon.png",
  bbedit: "https://www.barebones.com/favicon.ico",
=======
    'https://raw.githubusercontent.com/vscode-icons/vscode-icons/master/icons/file_type_vscode.svg',
  cursor: 'https://cursor.sh/favicon.ico',
  sublime: 'https://www.sublimetext.com/favicon.ico',
  notepadpp: 'https://notepad-plus-plus.org/favicon.ico',
  atom: 'https://atom-editor.cc/favicon.ico',
  nvim: 'https://raw.githubusercontent.com/neovim/neovim.github.io/master/logos/neovim-mark.svg',
  textmate: 'https://macromates.com/favicon.ico',
  webstorm:
    'https://resources.jetbrains.com/storage/products/webstorm/img/meta/webstorm_logo_300x300.png',
  vim: 'https://www.vim.org/images/vim_shortcut.ico',
  notepad: 'https://windows93.net/c/programs/notepad/icon.png',
  bbedit: 'https://www.barebones.com/favicon.ico',
>>>>>>> 669ada45
};

const TextEditorModal = ({ isOpen, onClose, objectName }) => {
  const [editors, setEditors] = useState([]);
  const [isLoading, setIsLoading] = useState(false);
  const [error, setError] = useState(null);
<<<<<<< HEAD
  const namedChildren = useStore((state) => state.namedChildren);
=======
  const namedChildren = useStore(state => state.namedChildren);
>>>>>>> 669ada45

  useEffect(() => {
    const fetchInstalledEditors = async () => {
      try {
        const response = await fetch("/api/editors/installed");
        if (response.ok) {
          const data = await response.json();
          setEditors(data);
        } else {
          throw new Error("Failed to fetch installed editors");
        }
      } catch (error) {
        setError("Failed to load installed editors");
        console.error("Error:", error);
      }
    };

    if (isOpen) {
      fetchInstalledEditors();
    }
  }, [isOpen]);

  const handleEditorSelect = async editor => {
    if (!objectName || !namedChildren[objectName]) return;

    const filePath = namedChildren[objectName].file_path;
    setIsLoading(true);
    setError(null);

    try {
      const response = await fetch("/api/editors/open", {
        method: "POST",
        headers: {
          "Content-Type": "application/json",
        },
        body: JSON.stringify({
          editorId: editor.id,
          filePath: filePath,
        }),
      });

      if (!response.ok) {
        throw new Error("Failed to open editor");
      }

      onClose();
    } catch (error) {
      setError("Failed to open editor");
      console.error("Error:", error);
    } finally {
      setIsLoading(false);
    }
  };

  if (!isOpen) return null;

  return (
    <div className="fixed inset-0 backdrop-blur-sm bg-black/30 flex items-center justify-center z-50">
      <div className="bg-white rounded-lg p-6 max-w-md w-full">
        <div className="flex justify-between items-center mb-4">
<<<<<<< HEAD
          <h2 className="text-xl font-semibold text-gray-900">
            Open in Text Editor
          </h2>
          <button
            onClick={onClose}
            className="text-gray-500 hover:text-gray-700 transition-colors"
          >
            <svg
              className="w-6 h-6"
              fill="none"
              stroke="currentColor"
              viewBox="0 0 24 24"
            >
=======
          <h2 className="text-xl font-semibold text-gray-900">Open in Text Editor</h2>
          <button onClick={onClose} className="text-gray-500 hover:text-gray-700 transition-colors">
            <svg className="w-6 h-6" fill="none" stroke="currentColor" viewBox="0 0 24 24">
>>>>>>> 669ada45
              <path
                strokeLinecap="round"
                strokeLinejoin="round"
                strokeWidth="2"
                d="M6 18L18 6M6 6l12 12"
              />
            </svg>
          </button>
        </div>

        {error && (
          <div className="mb-4 p-3 bg-red-50 border border-red-200 text-red-700 rounded-lg">
            {error}
          </div>
        )}

        <div className="space-y-2">
          {editors.length === 0 ? (
            <p className="text-gray-500 text-center py-4">
              {isLoading ? "Loading editors..." : "No text editors found"}
            </p>
          ) : (
            editors.map(editor => (
              <button
                key={editor.id}
                onClick={() => handleEditorSelect(editor)}
                disabled={isLoading}
                className="w-full text-left px-4 py-3 rounded-lg hover:bg-gray-50 flex items-center space-x-3 disabled:opacity-50 transition-colors border border-gray-100 hover:border-gray-200"
              >
                <div className="flex-shrink-0 w-8 h-8 rounded-md overflow-hidden bg-gray-50 flex items-center justify-center">
                  <img
                    src={editorIcons[editor.id]}
                    alt={`${editor.name} icon`}
                    className="w-6 h-6 object-contain"
<<<<<<< HEAD
                    onError={(e) => {
=======
                    onError={e => {
>>>>>>> 669ada45
                      e.target.src =
                        'data:image/svg+xml,<svg xmlns="http://www.w3.org/2000/svg" viewBox="0 0 24 24" fill="%23999"><path d="M19.4 7.34L16.66 4.6A2 2 0 0014.84 4H9.16a2 2 0 00-1.82.6L4.6 7.34a2 2 0 00-.6 1.82v4.68a2 2 0 00.6 1.82l2.74 2.74a2 2 0 001.82.6h5.68a2 2 0 001.82-.6l2.74-2.74a2 2 0 00.6-1.82V9.16a2 2 0 00-.6-1.82zM13 17h-2v-2h2v2zm0-4h-2V7h2v6z"/></svg>';
                    }}
                  />
                </div>
                <span className="text-gray-900 font-medium">{editor.name}</span>
                {isLoading && (
                  <div className="ml-auto">
                    <svg
                      className="animate-spin h-4 w-4 text-gray-500"
                      xmlns="http://www.w3.org/2000/svg"
                      fill="none"
                      viewBox="0 0 24 24"
                    >
                      <circle
                        className="opacity-25"
                        cx="12"
                        cy="12"
                        r="10"
                        stroke="currentColor"
                        strokeWidth="4"
                      ></circle>
                      <path
                        className="opacity-75"
                        fill="currentColor"
                        d="M4 12a8 8 0 018-8V0C5.373 0 0 5.373 0 12h4zm2 5.291A7.962 7.962 0 014 12H0c0 3.042 1.135 5.824 3 7.938l3-2.647z"
                      ></path>
                    </svg>
                  </div>
                )}
              </button>
            ))
          )}
        </div>
      </div>
    </div>
  );
};

export default TextEditorModal;<|MERGE_RESOLUTION|>--- conflicted
+++ resolved
@@ -3,7 +3,6 @@
 
 const editorIcons = {
   vscode:
-<<<<<<< HEAD
     "https://raw.githubusercontent.com/vscode-icons/vscode-icons/master/icons/file_type_vscode.svg",
   cursor: "https://cursor.sh/favicon.ico",
   sublime: "https://www.sublimetext.com/favicon.ico",
@@ -16,31 +15,13 @@
   vim: "https://www.vim.org/images/vim_shortcut.ico",
   notepad: "https://windows93.net/c/programs/notepad/icon.png",
   bbedit: "https://www.barebones.com/favicon.ico",
-=======
-    'https://raw.githubusercontent.com/vscode-icons/vscode-icons/master/icons/file_type_vscode.svg',
-  cursor: 'https://cursor.sh/favicon.ico',
-  sublime: 'https://www.sublimetext.com/favicon.ico',
-  notepadpp: 'https://notepad-plus-plus.org/favicon.ico',
-  atom: 'https://atom-editor.cc/favicon.ico',
-  nvim: 'https://raw.githubusercontent.com/neovim/neovim.github.io/master/logos/neovim-mark.svg',
-  textmate: 'https://macromates.com/favicon.ico',
-  webstorm:
-    'https://resources.jetbrains.com/storage/products/webstorm/img/meta/webstorm_logo_300x300.png',
-  vim: 'https://www.vim.org/images/vim_shortcut.ico',
-  notepad: 'https://windows93.net/c/programs/notepad/icon.png',
-  bbedit: 'https://www.barebones.com/favicon.ico',
->>>>>>> 669ada45
 };
 
 const TextEditorModal = ({ isOpen, onClose, objectName }) => {
   const [editors, setEditors] = useState([]);
   const [isLoading, setIsLoading] = useState(false);
   const [error, setError] = useState(null);
-<<<<<<< HEAD
   const namedChildren = useStore((state) => state.namedChildren);
-=======
-  const namedChildren = useStore(state => state.namedChildren);
->>>>>>> 669ada45
 
   useEffect(() => {
     const fetchInstalledEditors = async () => {
@@ -101,7 +82,6 @@
     <div className="fixed inset-0 backdrop-blur-sm bg-black/30 flex items-center justify-center z-50">
       <div className="bg-white rounded-lg p-6 max-w-md w-full">
         <div className="flex justify-between items-center mb-4">
-<<<<<<< HEAD
           <h2 className="text-xl font-semibold text-gray-900">
             Open in Text Editor
           </h2>
@@ -115,11 +95,6 @@
               stroke="currentColor"
               viewBox="0 0 24 24"
             >
-=======
-          <h2 className="text-xl font-semibold text-gray-900">Open in Text Editor</h2>
-          <button onClick={onClose} className="text-gray-500 hover:text-gray-700 transition-colors">
-            <svg className="w-6 h-6" fill="none" stroke="currentColor" viewBox="0 0 24 24">
->>>>>>> 669ada45
               <path
                 strokeLinecap="round"
                 strokeLinejoin="round"
@@ -154,11 +129,7 @@
                     src={editorIcons[editor.id]}
                     alt={`${editor.name} icon`}
                     className="w-6 h-6 object-contain"
-<<<<<<< HEAD
                     onError={(e) => {
-=======
-                    onError={e => {
->>>>>>> 669ada45
                       e.target.src =
                         'data:image/svg+xml,<svg xmlns="http://www.w3.org/2000/svg" viewBox="0 0 24 24" fill="%23999"><path d="M19.4 7.34L16.66 4.6A2 2 0 0014.84 4H9.16a2 2 0 00-1.82.6L4.6 7.34a2 2 0 00-.6 1.82v4.68a2 2 0 00.6 1.82l2.74 2.74a2 2 0 001.82.6h5.68a2 2 0 001.82-.6l2.74-2.74a2 2 0 00.6-1.82V9.16a2 2 0 00-.6-1.82zM13 17h-2v-2h2v2zm0-4h-2V7h2v6z"/></svg>';
                     }}
