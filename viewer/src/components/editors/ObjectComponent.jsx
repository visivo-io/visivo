import React, { useState, useEffect } from "react";
import renderValue from "./renderValue";
import { HiPlus } from "react-icons/hi";
import AddItemModal from "./AddItemModal";
import useStore from "../../stores/store";
import ContextMenu from "./ContextMenu";

function ObjectComponent({ name, data, path }) {
  const [isModalOpen, setIsModalOpen] = useState(false);
  const addObjectProperty = useStore(state => state.addObjectProperty);
  const [contextMenu, setContextMenu] = useState(null);
<<<<<<< HEAD
  const deleteNamedChildAttribute = useStore(
    (state) => state.deleteNamedChildAttribute
  );
=======
  const deleteNamedChildAttribute = useStore(state => state.deleteNamedChildAttribute);
>>>>>>> 669ada45

  const handleAddProperty = ({ name: propertyName, value }) => {
    addObjectProperty(path, propertyName, value);
    setIsModalOpen(false);
  };

  // Filter and sort non-object entries
  const sortedNonObjectEntries = Object.entries(data)
    .filter(([_, value]) => typeof value !== "object" || value === null)
    .sort(([keyA], [keyB]) => keyA.localeCompare(keyB));
  const sortedNonObject = Object.fromEntries(sortedNonObjectEntries);

  // Get the remaining entries (objects)
  const objectEntries = Object.entries(data)
    .filter(([_, value]) => typeof value === "object" && value !== null)
    .sort(([_, valueA], [__, valueB]) => {
      const keysCountA = Object.keys(valueA).length;
      const keysCountB = Object.keys(valueB).length;
      return keysCountB - keysCountA; // Sort descending (most keys first)
    });
  const sortedObject = Object.fromEntries(objectEntries);

  // Update the handler to match AttributeComponent
  const handleContextMenu = e => {
    e.preventDefault();
    e.stopPropagation(); // Add this to prevent event bubbling
    setContextMenu({
      x: e.clientX,
      y: e.clientY,
    });
  };

  const handleDelete = () => {
    console.log("Deleting path:", path); // Debug log
    deleteNamedChildAttribute(path);
    setContextMenu(null);
  };

  // Add useEffect for clicking outside
  useEffect(() => {
    const handleClickOutside = () => setContextMenu(null);
    if (contextMenu) {
      document.addEventListener("click", handleClickOutside);
      return () => document.removeEventListener("click", handleClickOutside);
    }
  }, [contextMenu]);

  return (
    <div
      className="flex flex-col p-1 rounded-md"
      onContextMenu={handleContextMenu}
    >
      <div className="flex justify-between items-center">
        {name && isNaN(parseInt(name)) && typeof name === "string" && (
          <div className="text-md font-medium pb-1 text-yellow-800">{name}</div>
        )}
        <button
          onClick={() => setIsModalOpen(true)}
          className="p-1 text-yellow-800 hover:text-yellow-900 rounded-full hover:bg-yellow-100"
        >
          <HiPlus className="h-5 w-5" />
        </button>
      </div>

      {/* Non-Object Section */}
      {Object.keys(sortedNonObject).length > 0 && (
        <div className="flex flex-wrap gap-2 max-h-[300px] overflow-y-auto w-full">
          {Object.entries(sortedNonObject).map(([key, value]) => {
            if (
              key === "changed" ||
              key === "path" ||
              key === "name" ||
              key === "__v"
            )
              return null;
            const childPath = [...path, key];
            return (
              <div
                key={key}
                className="border-gray-200 border bg-red-50 pl-2 pr-2 pb-2 mb-2 rounded-md text-"
                style={{
                  minWidth: "30px",
                  maxWidth: "400px",
                  flex: "1 0 auto",
                }}
              >
                {renderValue(key, value, childPath)}
              </div>
            );
          })}
        </div>
      )}

      {/* Object Section */}
      {Object.keys(sortedObject).length > 0 && (
        <div className="flex flex-wrap gap-4 w-full">
          {objectEntries.map(([key, value]) => {
            if (
              key === "changed" ||
              key === "path" ||
              key === "name" ||
              key === "__v"
            )
              return null;
            const childPath = [...path, key];
            const keyCount = Object.keys(value).length;
            const sizeFactor = Math.min(Math.max(keyCount * 270, 400), 1200);
            return (
              <div
                key={key}
                className="border-gray-400 border bg-blue-50 pb-2 pr-2 pl-2 rounded-lg shadow-xs"
                style={{ width: `${sizeFactor}px`, minWidth: "200px" }}
              >
                {renderValue(key, value, childPath)}
              </div>
            );
          })}
        </div>
      )}

      <AddItemModal
        isOpen={isModalOpen}
        onClose={() => setIsModalOpen(false)}
        onAdd={handleAddProperty}
        isObjectMode={true}
      />

      {contextMenu && (
        <ContextMenu
          x={contextMenu.x}
          y={contextMenu.y}
          onDelete={handleDelete}
          onClose={() => setContextMenu(null)}
        />
      )}
    </div>
  );
}

export default ObjectComponent;<|MERGE_RESOLUTION|>--- conflicted
+++ resolved
@@ -9,13 +9,9 @@
   const [isModalOpen, setIsModalOpen] = useState(false);
   const addObjectProperty = useStore(state => state.addObjectProperty);
   const [contextMenu, setContextMenu] = useState(null);
-<<<<<<< HEAD
   const deleteNamedChildAttribute = useStore(
     (state) => state.deleteNamedChildAttribute
   );
-=======
-  const deleteNamedChildAttribute = useStore(state => state.deleteNamedChildAttribute);
->>>>>>> 669ada45
 
   const handleAddProperty = ({ name: propertyName, value }) => {
     addObjectProperty(path, propertyName, value);
