<<<<<<< HEAD
import React from "react";
import Editor from "@monaco-editor/react";
import { Panel } from "../styled/Panel";
import useStore from "../../stores/store";
import WorksheetTabManager from "../worksheets/WorksheetTabManager";
import { useWorksheets } from "../../contexts/WorksheetContext";
import PlayArrowIcon from "@mui/icons-material/PlayArrow";
=======
import React from 'react';
import Editor from '@monaco-editor/react';
import { Panel } from '../styled/Panel';
import useExplorerStore from '../../stores/explorerStore';
import WorksheetTabManager from '../worksheets/WorksheetTabManager';
import { useWorksheets } from '../../contexts/WorksheetContext';
import PlayArrowIcon from '@mui/icons-material/PlayArrow';
>>>>>>> 669ada45

const QueryPanel = ({ editorRef, monacoRef }) => {
  const {
    query,
    setQuery,
    error,
    setError,
    isLoading,
    explorerData,
    selectedSource,
    setSelectedSource,
    handleRunQuery,
    splitRatio,
  } = useStore();

  // Use the worksheet context
  const {
    worksheets,
    activeWorksheetId,
    error: worksheetError,
    isLoading: isWorksheetLoading,
    actions: {
      createWorksheet,
      updateWorksheet,
      setActiveWorksheetId,
      clearError: clearWorksheetError,
    },
  } = useWorksheets();

  const visibleWorksheets = worksheets.filter(w => w.is_visible);
  const combinedError = worksheetError || error;

  const handleEditorChange = value => {
    if (value !== undefined) {
      setQuery(value);
    }
  };

  return (
    <Panel style={{ flex: splitRatio }}>
      <WorksheetTabManager
        worksheets={visibleWorksheets}
        activeWorksheetId={activeWorksheetId}
        onWorksheetSelect={setActiveWorksheetId}
        onWorksheetCreate={createWorksheet}
        onWorksheetRename={(id, name) => updateWorksheet(id, { name })}
        isLoading={isLoading || isWorksheetLoading}
      />
      <div className="flex justify-between items-center mb-4 mt-1">
        <div className="flex-1 flex items-center justify-between min-w-0 relative">
          <h2 className="text-lg font-semibold">SQL Query</h2>
          {combinedError && (
            <div className="absolute left-32 right-32 px-4 py-2 text-sm text-red-800 rounded-lg bg-red-50 shadow-lg z-10 flex items-center justify-between">
              {combinedError}
              <button
                type="button"
                className="ml-2 inline-flex items-center"
                onClick={() => {
                  setError(null);
                  clearWorksheetError();
                }}
              >
                <span className="sr-only">Dismiss</span>
                <svg
                  className="w-3 h-3"
                  aria-hidden="true"
                  xmlns="http://www.w3.org/2000/svg"
                  fill="none"
                  viewBox="0 0 14 14"
                >
                  <path
                    stroke="currentColor"
                    strokeLinecap="round"
                    strokeLinejoin="round"
                    strokeWidth="2"
                    d="m1 1 6 6m0 0 6 6M7 7l6-6M7 7l-6 6"
                  />
                </svg>
              </button>
            </div>
          )}
          <div className="flex items-center gap-1.5 mx-4">
            {explorerData?.sources?.map(source => (
              <button
                key={source.name}
                onClick={() => {
                  setSelectedSource(source);
                }}
                className={`px-2 py-1 text-xs font-medium rounded-md ${
                  selectedSource?.name === source.name
                    ? 'bg-highlight text-white'
                    : 'bg-gray-100 text-gray-700 hover:bg-gray-200'
                }`}
              >
                {source.name}
              </button>
            ))}
          </div>
          <button
            type="button"
            className={`text-white ${
              isLoading ? 'bg-[#A06C86]' : 'bg-[#713B57] hover:bg-[#5A2E46]'
            } focus:ring-4 focus:ring-[#A06C86] font-medium rounded-lg text-sm px-5 py-2.5 focus:outline-hidden`}
            onClick={handleRunQuery}
            disabled={isLoading}
          >
            {isLoading ? (
              <div className="flex items-center">
                <div className="animate-spin h-4 w-4 mr-2 border-2 border-white border-t-transparent rounded-full"></div>
                Running...
              </div>
            ) : (
              <div className="flex items-center">
                <PlayArrowIcon className="mr-2" />
                Run Query
              </div>
            )}
          </button>
        </div>
      </div>
      <div className="flex-1 min-h-0 bg-[#1E1E1E] rounded-md ring-1 ring-gray-700/10 overflow-hidden">
        <Editor
          height="100%"
          language="sql"
          theme="vs-dark"
          value={query}
          onChange={handleEditorChange}
          options={{
            minimap: { enabled: false },
            scrollBeyondLastLine: false,
            fontSize: 14,
            readOnly: isLoading,
            automaticLayout: true,
            quickSuggestions: true,
            wordWrap: 'on',
            padding: { top: 16, bottom: 8 },
            fixedOverflowWidgets: true,
          }}
          onMount={(editor, monaco) => {
            editorRef.current = editor;
            monacoRef.current = monaco;

            // Add resize handler
            const resizeHandler = () => {
              editor.layout();
            };
            window.addEventListener('resize', resizeHandler);

            // Return cleanup for resize handler
            editor.onDidDispose(() => {
              window.removeEventListener('resize', resizeHandler);
            });
          }}
        />
      </div>
    </Panel>
  );
};

export default QueryPanel;<|MERGE_RESOLUTION|>--- conflicted
+++ resolved
@@ -1,4 +1,3 @@
-<<<<<<< HEAD
 import React from "react";
 import Editor from "@monaco-editor/react";
 import { Panel } from "../styled/Panel";
@@ -6,15 +5,6 @@
 import WorksheetTabManager from "../worksheets/WorksheetTabManager";
 import { useWorksheets } from "../../contexts/WorksheetContext";
 import PlayArrowIcon from "@mui/icons-material/PlayArrow";
-=======
-import React from 'react';
-import Editor from '@monaco-editor/react';
-import { Panel } from '../styled/Panel';
-import useExplorerStore from '../../stores/explorerStore';
-import WorksheetTabManager from '../worksheets/WorksheetTabManager';
-import { useWorksheets } from '../../contexts/WorksheetContext';
-import PlayArrowIcon from '@mui/icons-material/PlayArrow';
->>>>>>> 669ada45
 
 const QueryPanel = ({ editorRef, monacoRef }) => {
   const {
