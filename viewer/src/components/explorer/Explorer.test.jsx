--- conflicted
+++ resolved
@@ -1,4 +1,3 @@
-<<<<<<< HEAD
 import React from "react";
 import { render, screen, fireEvent, waitFor } from "@testing-library/react";
 import "@testing-library/jest-dom";
@@ -10,19 +9,6 @@
 import { fetchExplorer } from "../../api/explorer";
 import * as api from "../../api/worksheet";
 import useStore from "../../stores/store";
-=======
-import React from 'react';
-import { render, screen, fireEvent, waitFor } from '@testing-library/react';
-import '@testing-library/jest-dom';
-import { useLoaderData, BrowserRouter } from 'react-router-dom';
-import { WorksheetProvider } from '../../contexts/WorksheetContext';
-import { QueryProvider } from '../../contexts/QueryContext';
-import Explorer from './Explorer';
-import * as queryService from '../../services/queryService';
-import { fetchExplorer } from '../../api/explorer';
-import * as api from '../../api/worksheet';
-import useExplorerStore from '../../stores/explorerStore';
->>>>>>> 669ada45
 
 let mockDefaultStore = {
   // State values
@@ -54,11 +40,7 @@
   handleRunQuery: jest.fn(),
 };
 // Mock Zustand store
-<<<<<<< HEAD
 jest.mock("../../stores/store", () => ({
-=======
-jest.mock('../../stores/explorerStore', () => ({
->>>>>>> 669ada45
   __esModule: true,
   default: jest.fn(() => ({
     ...mockDefaultStore,
@@ -291,13 +273,8 @@
     });
   });
 
-<<<<<<< HEAD
-  it("loads model queries when clicking on models", async () => {
+  it('loads model queries when clicking on models', async () => {
     const mockStore = useStore();
-=======
-  it('loads model queries when clicking on models', async () => {
-    const mockStore = useExplorerStore();
->>>>>>> 669ada45
     mockStore.explorerData = mockExplorerData;
 
     queryService.executeQuery.mockResolvedValue({
