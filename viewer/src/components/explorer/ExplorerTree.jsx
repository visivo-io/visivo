--- conflicted
+++ resolved
@@ -1,43 +1,25 @@
-<<<<<<< HEAD
-import React from "react";
-import { HiOutlineClipboardCopy } from "react-icons/hi";
-import Pill from "../common/Pill";
-import { Sidebar } from "../styled/Sidebar";
-import useExplorerStore from "../../stores/explorerStore";
-
-const ExplorerTree = React.memo(
-  ({ data, selectedTab, onTypeChange, onItemClick }) => {
-    const { setInfo } = useExplorerStore();
-
-    const validData = React.useMemo(() => {
-      if (!Array.isArray(data)) return [];
-      return data.filter(
-        (item) => item && typeof item === "object" && item.name
-      );
-    }, [data]);
-
-    const handleCopyName = React.useCallback((e, name) => {
-      e.stopPropagation();
-      setInfo(`Copied "${name}" to clipboard`);
-      navigator.clipboard.writeText(name);
-    }, [setInfo]);
-=======
 import React from 'react';
 import { HiOutlineClipboardCopy } from 'react-icons/hi';
 import Pill from '../common/Pill';
 import { Sidebar } from '../styled/Sidebar';
+import useExplorerStore from '../../stores/explorerStore';
 
 const ExplorerTree = React.memo(({ data, selectedTab, onTypeChange, onItemClick }) => {
+  const { setInfo } = useExplorerStore();
+
   const validData = React.useMemo(() => {
     if (!Array.isArray(data)) return [];
     return data.filter(item => item && typeof item === 'object' && item.name);
   }, [data]);
->>>>>>> 7435f9a0
 
-  const handleCopyName = React.useCallback((e, name) => {
-    e.stopPropagation();
-    navigator.clipboard.writeText(name);
-  }, []);
+  const handleCopyName = React.useCallback(
+    (e, name) => {
+      e.stopPropagation();
+      setInfo(`Copied "${name}" to clipboard`);
+      navigator.clipboard.writeText(name);
+    },
+    [setInfo]
+  );
 
   const renderTreeItem = React.useCallback(
     node => {
@@ -64,24 +46,8 @@
     [handleCopyName, onItemClick]
   );
 
-<<<<<<< HEAD
-    return (
-      <Sidebar>
-        <select
-          className="w-full px-3 py-2 border border-gray-300 rounded-lg mb-3"
-          value={selectedTab}
-          onChange={(e) => onTypeChange(e.target.value)}
-        >
-          <option value="models">SQL Models</option>
-          <option value="traces">SQL Traces</option>
-        </select>
-        {validData.map((item) => renderTreeItem(item))}
-      </Sidebar>
-    );
-=======
   if (!validData.length) {
     return <div className="p-4 text-sm text-gray-500 text-center">No items to display</div>;
->>>>>>> 7435f9a0
   }
 
   return (
@@ -91,8 +57,8 @@
         value={selectedTab}
         onChange={e => onTypeChange(e.target.value)}
       >
-        <option value="models">Models</option>
-        <option value="traces">Traces</option>
+        <option value="models">SQL Models</option>
+        <option value="traces">SQL Traces</option>
       </select>
       {validData.map(item => renderTreeItem(item))}
     </Sidebar>
