--- conflicted
+++ resolved
@@ -1,8 +1,8 @@
-<<<<<<< HEAD
-import React from "react";
-import { HiOutlineClipboardCopy } from "react-icons/hi";
-import Pill from "../common/Pill";
-import { Sidebar } from "../styled/Sidebar";
+import React from 'react';
+import { HiOutlineClipboardCopy } from 'react-icons/hi';
+import Pill from '../common/Pill';
+import { Sidebar } from '../styled/Sidebar';
+import useExplorerStore from '../../stores/explorerStore';
 import useStore from "../../stores/store";
 
 const ExplorerTree = React.memo(
@@ -15,39 +15,6 @@
         (item) => item && typeof item === "object" && item.name
       );
     }, [data]);
-
-    const handleCopyName = React.useCallback(
-      (e, name) => {
-        e.stopPropagation();
-        setInfo(`Copied "${name}" to clipboard`);
-        navigator.clipboard.writeText(name);
-      },
-      [setInfo]
-    );
-=======
-import React from 'react';
-import { HiOutlineClipboardCopy } from 'react-icons/hi';
-import Pill from '../common/Pill';
-import { Sidebar } from '../styled/Sidebar';
-import useExplorerStore from '../../stores/explorerStore';
-
-const ExplorerTree = React.memo(({ data, selectedTab, onTypeChange, onItemClick }) => {
-  const { setInfo } = useExplorerStore();
-
-  const validData = React.useMemo(() => {
-    if (!Array.isArray(data)) return [];
-    return data.filter(item => item && typeof item === 'object' && item.name);
-  }, [data]);
-
-  const handleCopyName = React.useCallback(
-    (e, name) => {
-      e.stopPropagation();
-      setInfo(`Copied "${name}" to clipboard`);
-      navigator.clipboard.writeText(name);
-    },
-    [setInfo]
-  );
->>>>>>> 669ada45
 
   const renderTreeItem = React.useCallback(
     node => {
@@ -74,7 +41,6 @@
     [handleCopyName, onItemClick]
   );
 
-<<<<<<< HEAD
     return (
       <Sidebar>
         <select
@@ -88,10 +54,6 @@
         {validData.map((item) => renderTreeItem(item))}
       </Sidebar>
     );
-=======
-  if (!validData.length) {
-    return <div className="p-4 text-sm text-gray-500 text-center">No items to display</div>;
->>>>>>> 669ada45
   }
 
   return (
