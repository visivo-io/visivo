--- conflicted
+++ resolved
@@ -1,14 +1,7 @@
-<<<<<<< HEAD
 import React from "react";
 import { Panel } from "../styled/Panel";
 import Table from "../items/Table";
 import useStore from "../../stores/store";
-=======
-import React from 'react';
-import { Panel } from '../styled/Panel';
-import Table from '../items/Table';
-import useExplorerStore from '../../stores/explorerStore';
->>>>>>> 669ada45
 
 const ResultsPanel = ({ project }) => {
   const { results, queryStats, splitRatio } = useStore();
