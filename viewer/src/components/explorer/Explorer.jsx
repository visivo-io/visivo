<<<<<<< HEAD
import React, { useEffect, useCallback } from "react";
import { useLoaderData } from "react-router-dom";
import ExplorerTree from "./ExplorerTree";
import { executeQuery, fetchTraceQuery } from "../../services/queryService";
import { fetchExplorer } from "../../api/explorer";
import tw from "tailwind-styled-components";
import { useWorksheets } from "../../contexts/WorksheetContext";
import { useQueryHotkeys } from "../../hooks/useQueryHotkeys";
import QueryPanel from "./QueryPanel";
import Divider from "./Divider";
import ResultsPanel from "./ResultsPanel";
import useExplorerStore from "../../stores/explorerStore";
import useStore from "../../stores/store";
import { getAncestors } from "../lineage/graphUtils";
=======
import React, { useEffect, useCallback } from 'react';
import { useLoaderData } from 'react-router-dom';
import ExplorerTree from './ExplorerTree';
import { executeQuery, fetchTraceQuery } from '../../services/queryService';
import { fetchExplorer } from '../../api/explorer';
import tw from 'tailwind-styled-components';
import { useWorksheets } from '../../contexts/WorksheetContext';
import { useQueryHotkeys } from '../../hooks/useQueryHotkeys';
import QueryPanel from './QueryPanel';
import Divider from './Divider';
import ResultsPanel from './ResultsPanel';
import useExplorerStore from '../../stores/explorerStore';
>>>>>>> 7435f9a0

const Container = tw.div`
  flex h-[calc(100vh-50px)] 
  bg-gray-50 
  flex
  flex-col
  overflow-hidden
  m-0
  inset-0
`;

const MainContent = tw.div`
  flex
  flex-1
  min-h-0
  overflow-hidden
`;

const RightPanel = tw.div`
  flex-1
  flex
  flex-col
  min-h-0
  overflow-hidden
`;

const Info = tw.div`
  absolute
  z-10
  bottom-10
  right-10
  flex
  flex-1
  bg-highlight
  text-white
  rounded-md
  p-2
  shadow-md
  overflow-hidden
`;

const HIDDEN_MODEL_TYPES = ["CsvScriptModel", "LocalMergeModel"];

const QueryExplorer = () => {
  const project = useLoaderData();
  const editorRef = React.useRef(null);
  const monacoRef = React.useRef(null);

  const {
    // State values
    isDragging,
    explorerData,
    selectedType,
    treeData,
    selectedSource,
    query,
    info,
    isLoading,
    // State setters
    setQuery,
    setError,
    setResults,
    setIsLoading,
    setTreeData,
    setSelectedType,
    setExplorerData,
    setSelectedSource,
    setQueryStats,
    setSplitRatio,
    setIsDragging,
    setProject,
    setActiveWorksheetId,
  } = useExplorerStore();

  const { namedChildren } = useStore();

  const {
    worksheets,
    activeWorksheetId,
    actions: { updateWorksheet, loadWorksheetResults },
  } = useWorksheets();

  // Set project and activeWorksheetId in store
  useEffect(() => {
    setProject(project);
    setActiveWorksheetId(activeWorksheetId);
  }, [project, activeWorksheetId, setProject, setActiveWorksheetId]);

  const handleMouseDown = e => {
    setIsDragging(true);
    e.preventDefault();
  };

  useEffect(() => {
    const handleMouseMove = e => {
      if (!isDragging) return;

      const container = document.getElementById('right-panel');
      if (!container) return;

      const containerRect = container.getBoundingClientRect();
      const containerHeight = containerRect.height;
      const mouseY = e.clientY - containerRect.top;

      // Calculate ratio (constrain between 0.2 and 0.8)
      const newRatio = Math.max(0.2, Math.min(0.8, mouseY / containerHeight));
      setSplitRatio(newRatio);
    };

    const handleMouseUp = () => {
      setIsDragging(false);
    };

    if (isDragging) {
      document.addEventListener('mousemove', handleMouseMove);
      document.addEventListener('mouseup', handleMouseUp);
    }

    return () => {
      document.removeEventListener('mousemove', handleMouseMove);
      document.removeEventListener('mouseup', handleMouseUp);
    };
  }, [isDragging, setIsDragging, setSplitRatio]);

  useEffect(() => {
    const loadExplorerData = async () => {
      try {
        const data = await fetchExplorer();
        if (data) {
          setExplorerData(data);
          if (data.sources && data.sources.length > 0) {
            if (data.default_source) {
              const defaultSource = data.sources.find(s => s.name === data.default_source);
              if (defaultSource) {
                setSelectedSource(defaultSource);
              } else {
                setSelectedSource(data.sources[0]);
              }
            } else {
              setSelectedSource(data.sources[0]);
            }
          }
        }
      } catch (err) {
        console.error('Error loading explorer data:', err);
        setError('Failed to load explorer data');
      }
    };
    loadExplorerData();
  }, [setExplorerData, setSelectedSource, setError]);

  const transformData = React.useCallback(() => {
    if (!explorerData) return [];

    const data = [];

    switch (selectedType) {
      case 'models':
        if (explorerData.models) {
          const modelItems = explorerData.models
<<<<<<< HEAD
            .filter((model) => model && typeof model === "object" && model.name)
            .filter(
              (model) =>
                !HIDDEN_MODEL_TYPES.includes(namedChildren[model.name]?.type)
            )
=======
            .filter(model => model && typeof model === 'object' && model.name)
>>>>>>> 7435f9a0
            .map((model, index) => ({
              id: `model-${model.name}-${index}`,
              name: model.name,
              type: 'model',
              config: model,
            }));
          data.push(...modelItems);
        }
        break;
      case 'traces':
        if (explorerData.traces) {
          const traceItems = explorerData.traces
<<<<<<< HEAD
            .filter((trace) => trace && typeof trace === "object" && trace.name)
            .filter((trace) => {
              const ancestors = getAncestors(trace.name, namedChildren);
              return ![...ancestors].some((ancestor) =>
                HIDDEN_MODEL_TYPES.includes(namedChildren[ancestor]?.type)
              );
            })
=======
            .filter(trace => trace && typeof trace === 'object' && trace.name)
>>>>>>> 7435f9a0
            .map((trace, index) => ({
              id: `trace-${trace.name}-${index}`,
              name: trace.name,
              type: 'trace',
              config: trace,
            }));
          data.push(...traceItems);
        }
        break;
      default:
        break;
    }
    return data;
  }, [selectedType, explorerData, namedChildren]);

  useEffect(() => {
    setTreeData(transformData());
  }, [transformData, setTreeData]);

  const handleTabChange = type => {
    setSelectedType(type);
  };

  const handleItemClick = async item => {
    let newQuery = '';
    let newSource = selectedSource;

    try {
      switch (item.type) {
        case 'model':
          if (item.config.type === 'CsvScriptModel' || item.config.type === 'LocalMergeModel') {
            newSource = explorerData?.sources?.find(s => s.type === 'duckdb') || selectedSource;
          } else if (item.config.source) {
            newSource =
              explorerData?.sources?.find(s => s.name === item.config.source.name) ||
              selectedSource;
          } else {
            newSource = explorerData?.sources?.[0] || selectedSource;
          }
          newQuery = `WITH model AS (${item.config.sql})\nSELECT * FROM model LIMIT 10;`;
          break;
        case 'trace':
          try {
            newQuery = await fetchTraceQuery(item.name);
          } catch (err) {
            console.error('Failed to fetch trace query:', err);
            setError(`Failed to fetch trace query: ${err.message}`);
            return;
          }
          break;
        default:
          newQuery = '';
          break;
      }

      setQuery(newQuery);
      if (newSource) {
        setSelectedSource(newSource);
      }

      // Update active worksheet with new query
      if (activeWorksheetId) {
        await updateWorksheet(activeWorksheetId, {
          query: newQuery,
          selected_source: newSource?.name,
        });
      }
    } catch (err) {
      console.error('Error in handleItemClick:', err);
      setError(err.message || 'Failed to process item click');
    }
  };

  const executeQueryWithStats = React.useCallback(
    async queryString => {
      const startTime = performance.now();
      const timestamp = new Date();

      try {
        const queryResults = await executeQuery(
          queryString,
          project.id,
          selectedSource?.name,
          activeWorksheetId
        );
        const endTime = performance.now();
        const executionTime = ((endTime - startTime) / 1000).toFixed(2);

        setQueryStats({
          timestamp: timestamp,
          executionTime: executionTime,
          source: selectedSource?.name,
        });

        return queryResults;
      } catch (err) {
        throw err;
      }
    },
    [selectedSource, project.id, activeWorksheetId, setQueryStats]
  );

  const executeQueryAndUpdateState = useCallback(
    async queryString => {
      if (!queryString?.trim()) {
        setError('Please enter a query');
        return;
      }

      setIsLoading(true);
      setError(null);
      setResults(null);

      try {
        const queryResults = await executeQueryWithStats(queryString);

        if (activeWorksheetId) {
          await updateWorksheet(activeWorksheetId, {
            query: queryString,
            selected_source: selectedSource?.name,
          });
        }

        setQuery(queryString);
        const formattedResults = {
          name: 'Query Results',
          traces: [
            {
              name: 'results',
              props: {},
              data: queryResults.data.map((row, index) => ({
                id: index,
                ...row,
              })),
              columns: queryResults.columns.map(col => ({
                header: col,
                key: col,
                accessorKey: col,
                markdown: false,
              })),
            },
          ],
        };

        setResults(formattedResults);
      } catch (err) {
        setError(err.message || 'Failed to execute query');
      } finally {
        setIsLoading(false);
      }
    },
    [
      executeQueryWithStats,
      activeWorksheetId,
      selectedSource?.name,
      updateWorksheet,
      setQuery,
      setError,
      setResults,
      setIsLoading,
    ]
  );

  const handleRunQuery = useCallback(() => {
    executeQueryAndUpdateState(query);
  }, [executeQueryAndUpdateState, query]);

  // Use the new hook for hotkeys
  useQueryHotkeys(handleRunQuery, isLoading, editorRef, monacoRef);

  // Effect to update query when active worksheet changes
  useEffect(() => {
    const activeWorksheet = worksheets.find(w => w.id === activeWorksheetId);
    if (activeWorksheet) {
      setQuery(activeWorksheet.query || '');
      if (activeWorksheet.selected_source) {
        const source = explorerData?.sources?.find(s => s.name === activeWorksheet.selected_source);
        if (source) setSelectedSource(source);
      }
    }
  }, [activeWorksheetId, worksheets, explorerData?.sources, setQuery, setSelectedSource]);

  // Effect to load results when active worksheet changes
  useEffect(() => {
    // Clear existing results when worksheet changes
    setResults(null);
    setQueryStats(null);

    if (activeWorksheetId) {
      loadWorksheetResults(activeWorksheetId).then(
        ({ results: loadedResults, queryStats: loadedStats }) => {
          if (loadedResults) {
            setResults(loadedResults);
          }
          if (loadedStats) {
            setQueryStats(loadedStats);
          }
        }
      );
    }
  }, [activeWorksheetId, loadWorksheetResults, setResults, setQueryStats]);

  return (
    <Container>
      <div className="flex flex-col h-full">
        {info && (
          <Info>
            <p>{info}</p>
          </Info>
        )}
        <MainContent>
          <ExplorerTree
            data={treeData}
            selectedTab={selectedType}
            onTypeChange={handleTabChange}
            onItemClick={handleItemClick}
          />

          <RightPanel id="right-panel">
            <QueryPanel editorRef={editorRef} monacoRef={monacoRef} />
            <Divider isDragging={isDragging} handleMouseDown={handleMouseDown} />
            <ResultsPanel project={project} />
          </RightPanel>
        </MainContent>
      </div>
    </Container>
  );
};

export default QueryExplorer;<|MERGE_RESOLUTION|>--- conflicted
+++ resolved
@@ -1,19 +1,3 @@
-<<<<<<< HEAD
-import React, { useEffect, useCallback } from "react";
-import { useLoaderData } from "react-router-dom";
-import ExplorerTree from "./ExplorerTree";
-import { executeQuery, fetchTraceQuery } from "../../services/queryService";
-import { fetchExplorer } from "../../api/explorer";
-import tw from "tailwind-styled-components";
-import { useWorksheets } from "../../contexts/WorksheetContext";
-import { useQueryHotkeys } from "../../hooks/useQueryHotkeys";
-import QueryPanel from "./QueryPanel";
-import Divider from "./Divider";
-import ResultsPanel from "./ResultsPanel";
-import useExplorerStore from "../../stores/explorerStore";
-import useStore from "../../stores/store";
-import { getAncestors } from "../lineage/graphUtils";
-=======
 import React, { useEffect, useCallback } from 'react';
 import { useLoaderData } from 'react-router-dom';
 import ExplorerTree from './ExplorerTree';
@@ -26,7 +10,8 @@
 import Divider from './Divider';
 import ResultsPanel from './ResultsPanel';
 import useExplorerStore from '../../stores/explorerStore';
->>>>>>> 7435f9a0
+import useStore from '../../stores/store';
+import { getAncestors } from '../lineage/graphUtils';
 
 const Container = tw.div`
   flex h-[calc(100vh-50px)] 
@@ -68,7 +53,7 @@
   overflow-hidden
 `;
 
-const HIDDEN_MODEL_TYPES = ["CsvScriptModel", "LocalMergeModel"];
+const HIDDEN_MODEL_TYPES = ['CsvScriptModel', 'LocalMergeModel'];
 
 const QueryExplorer = () => {
   const project = useLoaderData();
@@ -187,15 +172,8 @@
       case 'models':
         if (explorerData.models) {
           const modelItems = explorerData.models
-<<<<<<< HEAD
-            .filter((model) => model && typeof model === "object" && model.name)
-            .filter(
-              (model) =>
-                !HIDDEN_MODEL_TYPES.includes(namedChildren[model.name]?.type)
-            )
-=======
             .filter(model => model && typeof model === 'object' && model.name)
->>>>>>> 7435f9a0
+            .filter(model => !HIDDEN_MODEL_TYPES.includes(namedChildren[model.name]?.type))
             .map((model, index) => ({
               id: `model-${model.name}-${index}`,
               name: model.name,
@@ -208,17 +186,13 @@
       case 'traces':
         if (explorerData.traces) {
           const traceItems = explorerData.traces
-<<<<<<< HEAD
-            .filter((trace) => trace && typeof trace === "object" && trace.name)
-            .filter((trace) => {
+            .filter(trace => trace && typeof trace === 'object' && trace.name)
+            .filter(trace => {
               const ancestors = getAncestors(trace.name, namedChildren);
-              return ![...ancestors].some((ancestor) =>
+              return ![...ancestors].some(ancestor =>
                 HIDDEN_MODEL_TYPES.includes(namedChildren[ancestor]?.type)
               );
             })
-=======
-            .filter(trace => trace && typeof trace === 'object' && trace.name)
->>>>>>> 7435f9a0
             .map((trace, index) => ({
               id: `trace-${trace.name}-${index}`,
               name: trace.name,
