--- conflicted
+++ resolved
@@ -144,11 +144,7 @@
     const selectedOptions = useMemo(() => {
         return getOptionsFromValues(selectedCohortNames);
         // eslint-disable-next-line react-hooks/exhaustive-deps
-<<<<<<< HEAD
-    }, [defaultOptions]);
-=======
     }, [JSON.stringify(selectedCohortNames)]);
->>>>>>> 731dda34
 
     return (
         <>
