import React from 'react';
import { Route, createBrowserRouter, createRoutesFromElements } from 'react-router-dom';
import { futureFlags } from './router-config';
import { loadProject } from './loaders/project';
import { loadError } from './loaders/error';
import Home from './components/Home';
import ProjectContainer from './components/project/ProjectContainer';
import BreadcrumbLink from './components/common/BreadcrumbLink';
import ErrorPage from './components/common/ErrorPage';
import Lineage from './components/lineage/Lineage';
import Explorer from './components/explorer/Explorer';
import Editor from './components/editors/Editor';
import Onboarding from './components/onboarding/Onboarding';

const LocalRouter = createBrowserRouter(
  createRoutesFromElements(
    <>
    <Route
        id="onboarding"
        path="/onboarding"
        element={<Onboarding />}
        handle={{
          crumb: () => <BreadcrumbLink to="/onboarding">Onboarding</BreadcrumbLink>,
        }}
      />
    <Route
      path="/"
      element={<Home />}
      loader={loadError}
      handle={{ crumb: () => <a href="/">Home</a> }}
    >
      <Route
        id="lineage"
        path="/lineage"
        element={<Lineage />}
        handle={{
          crumb: () => <BreadcrumbLink to="/lineage">Lineage</BreadcrumbLink>,
        }}
      />
      <Route
        id="explorer"
        path="/explorer"
        element={<Explorer />}
        loader={loadProject}
        handle={{
          crumb: () => <BreadcrumbLink to="/explorer">Explorer</BreadcrumbLink>,
        }}
      />
      <Route
        id="editor"
        path="/editor"
        element={<Editor />}
        loader={loadProject}
        handle={{
          crumb: () => <BreadcrumbLink to="/editor">Editor</BreadcrumbLink>,
        }}
      />
      <Route
        id="project"
        path="/project"
        element={<ProjectContainer />}
        errorElement={<ErrorPage />}
        shouldRevalidate={() => false}
        loader={loadProject}
        handle={{
          crumb: () => <BreadcrumbLink to="/project">Project</BreadcrumbLink>,
        }}
      >
        <Route index element={<ProjectContainer />} />
        <Route
          path=":dashboardName?/*"
          element={<ProjectContainer />}
          loader={loadProject}
          shouldRevalidate={() => false}
          handle={{
            crumb: match => (
              <BreadcrumbLink to={`/project/${match.params.dashboardName}`}>
                {match.params.dashboardName}
              </BreadcrumbLink>
            ),
          }}
        />
      </Route>
    </Route>
<<<<<<< HEAD
    </>
  )
=======
  ),
  {
    future: futureFlags,
  }
>>>>>>> cc10fa44
);

export default LocalRouter;<|MERGE_RESOLUTION|>--- conflicted
+++ resolved
@@ -82,15 +82,11 @@
         />
       </Route>
     </Route>
-<<<<<<< HEAD
     </>
-  )
-=======
   ),
   {
     future: futureFlags,
   }
->>>>>>> cc10fa44
 );
 
 export default LocalRouter;